--- conflicted
+++ resolved
@@ -11,7 +11,6 @@
 #pragma once
 
 #include <memory>
-#include <unordered_set>
 #include <unordered_map>
 
 #include <claragenomics/cudamapper/types.hpp>
@@ -51,11 +50,7 @@
     /// \param hash_representations // see Index
     /// \param filtering_parameter // see Index
     /// \param cuda_stream // device memory used for Index copy will only we freed up once all previously scheduled work on this stream has finished
-<<<<<<< HEAD
-    IndexCacheHost(const bool same_query_and_target,
-=======
     IndexCacheHost(bool same_query_and_target,
->>>>>>> e6ada1c4
                    claragenomics::DefaultDeviceAllocator allocator,
                    std::shared_ptr<claragenomics::io::FastaParser> query_parser,
                    std::shared_ptr<claragenomics::io::FastaParser> target_parser,
@@ -73,43 +68,25 @@
 
     /// \brief Discards previously cached query Indices, creates new Indices and copies them to host memory
     ///
-<<<<<<< HEAD
-    /// Expected usage pattern is to call update_query_cache() with certain index descriptors and then immediately retrieve some of them.
-=======
     /// Expected usage pattern is to call generate_query_cache_content() with certain index descriptors and then immediately retrieve some of them.
->>>>>>> e6ada1c4
     /// To avoid immediately copying back those indices from host to device it is possible to specify descriptors_of_indices_to_keep_on_device
     //  which will be copied to host, but also kept on device until retrieved for the first time using get_index_from_query_cache
     ///
     /// \param descriptors_of_indices_to_cache descriptors on indices to keep in host memory
     /// \param descriptors_of_indices_to_keep_on_device descriptors of indices to keep in device memory in addition to host memory until retrieved for the first time
-<<<<<<< HEAD
-    void update_query_cache(const std::vector<IndexDescriptor>& descriptors_of_indices_to_cache,
-                            const std::vector<IndexDescriptor>& descriptors_of_indices_to_keep_on_device = {});
-
-    /// \brief Discards previously cached target Indices, creates new Indices and copies them to host memory
-    ///
-    /// Expected usage pattern is to call update_target_cache() with certain index descriptors and then immediately retrieve some of them.
-=======
     void generate_query_cache_content(const std::vector<IndexDescriptor>& descriptors_of_indices_to_cache,
                                       const std::vector<IndexDescriptor>& descriptors_of_indices_to_keep_on_device = {});
 
     /// \brief Discards previously cached target Indices, creates new Indices and copies them to host memory
     ///
     /// Expected usage pattern is to call generate_target_cache_content() with certain index descriptors and then immediately retrieve some of them.
->>>>>>> e6ada1c4
     /// To avoid immediately copying back those indices from host to device it is possible to specify descriptors_of_indices_to_keep_on_device
     /// which will be copied to host, but also kept on device until retrieved for the first time using get_index_from_taget_cache
     ///
     /// \param descriptors_of_indices_to_cache descriptors on indices to keep in host memory
     /// \param descriptors_of_indices_to_keep_on_device descriptors of indices to keep in device memory in addition to host memory until retrieved for the first time
-<<<<<<< HEAD
-    void update_target_cache(const std::vector<IndexDescriptor>& descriptors_of_indices_to_cache,
-                             const std::vector<IndexDescriptor>& descriptors_of_indices_to_keep_on_device = {});
-=======
     void generate_target_cache_content(const std::vector<IndexDescriptor>& descriptors_of_indices_to_cache,
                                        const std::vector<IndexDescriptor>& descriptors_of_indices_to_keep_on_device = {});
->>>>>>> e6ada1c4
 
     /// \brief Copies request Index to device memory
     /// throws if that index is currently not in cache
@@ -128,45 +105,25 @@
                                                    std::shared_ptr<Index>,
                                                    IndexDescriptorHash>;
 
-<<<<<<< HEAD
-    using set_of_descriptors_t = std::unordered_set<IndexDescriptor,
-                                                    IndexDescriptorHash>;
-
-    enum class CacheToUpdate
-=======
     enum class CacheSelector
->>>>>>> e6ada1c4
     {
         query_cache,
         target_cache
     };
 
-    /// \brief Helper function which converts vector of descriptors into unordered_set of descriptors for easier querying
-    set_of_descriptors_t convert_vector_of_descriptors_into_set(const std::vector<IndexDescriptor>& descriptors);
-
     /// \brief Discards previously cached Indices, creates new Indices and copies them to host memory
     /// Uses which_cache to determine if it should be working on query of target indices
     ///
     /// If same_query_and_target_ is true function checks the other cache to see if that index is already in cache
-<<<<<<< HEAD
-    void update_cache(const std::vector<IndexDescriptor>& descriptors_of_indices_to_cache,
-                      const set_of_descriptors_t& descriptors_of_indices_to_keep_on_device,
-                      const CacheToUpdate which_cache);
-=======
     void generate_cache_content(const std::vector<IndexDescriptor>& descriptors_of_indices_to_cache,
                                 const std::vector<IndexDescriptor>& descriptors_of_indices_to_keep_on_device,
                                 CacheSelector which_cache);
->>>>>>> e6ada1c4
 
     /// \brief Fetches requested index
     /// Copies index from host to device memory, unless index is saved in temp device cache
     /// If that is the case it returs that device copy are removes it from temp device cache
     std::shared_ptr<Index> get_index_from_cache(const IndexDescriptor& descriptor_of_index_to_cache,
-<<<<<<< HEAD
-                                                const CacheToUpdate which_cache);
-=======
                                                 CacheSelector which_cache);
->>>>>>> e6ada1c4
 
     /// Host copies of indices
     cache_type_t query_cache_;
@@ -199,11 +156,7 @@
     /// \brief Constructor
     /// \param same_query_and_target true means that both query and target are the same, meaning that if requested index exists in query cache it can also be used by target cache directly
     /// \param index_cache_host underlying host cache to get the indices from
-<<<<<<< HEAD
-    IndexCacheDevice(const bool same_query_and_target,
-=======
     IndexCacheDevice(bool same_query_and_target,
->>>>>>> e6ada1c4
                      std::shared_ptr<IndexCacheHost> index_cache_host);
 
     IndexCacheDevice(const IndexCacheDevice&) = delete;
@@ -241,13 +194,8 @@
     /// Uses which_cache to determine if it should be working on query of target indices
     ///
     /// If same_query_and_target_ is true function checks the other cache to see if that index is already in cache
-<<<<<<< HEAD
-    void update_cache(const std::vector<IndexDescriptor>& descriptors_of_indices_to_cache,
-                      const CacheToUpdate which_cache);
-=======
     void generate_cache_content(const std::vector<IndexDescriptor>& descriptors_of_indices_to_cache,
                                 CacheSelector which_cache);
->>>>>>> e6ada1c4
 
     cache_type_t query_cache_;
     cache_type_t target_cache_;
