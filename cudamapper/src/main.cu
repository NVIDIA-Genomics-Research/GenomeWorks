--- conflicted
+++ resolved
@@ -176,7 +176,8 @@
     // This is a per-device cache, if it has the index it will return it, if not it will generate it, store and return it.
     std::vector<std::map<std::pair<uint64_t, uint64_t>, std::shared_ptr<claragenomics::cudamapper::Index>>> index_cache(num_devices);
 
-    std::atomic<int> num_overlap_chunks(0);
+    // The number of overlap chunks which are to be computed
+    std::atomic<int> num_overlap_chunks_to_print(0);
 
     auto get_index = [&index_cache, max_cache_size](claragenomics::io::FastaParser& parser,
                                                     const claragenomics::cudamapper::read_id_t start_index,
@@ -277,9 +278,10 @@
 
                 overlapper.get_overlaps(overlaps_to_add, matcher->anchors(), *query_index, *target_index);
 
-                num_overlap_chunks += 1;
+                //Increment counter which tracks number of overlap chunks to be filtered and printed
+                num_overlap_chunks_to_print++;
                 std::async(std::launch::async,
-                         [&overlaps_writer_mtx, &overlaps_to_add, &num_overlap_chunks](std::vector<claragenomics::cudamapper::Overlap, thrust::system::cuda::experimental::pinned_allocator<claragenomics::cudamapper::Overlap>> overlaps) {
+                         [&overlaps_writer_mtx, &overlaps_to_add, &num_overlap_chunks_to_print](std::vector<claragenomics::cudamapper::Overlap, thrust::system::cuda::experimental::pinned_allocator<claragenomics::cudamapper::Overlap>> overlaps) {
                              std::vector<claragenomics::cudamapper::Overlap, thrust::system::cuda::experimental::pinned_allocator<claragenomics::cudamapper::Overlap>> filtered_overlaps;
                              claragenomics::cudamapper::Overlapper::filter_overlaps(filtered_overlaps, overlaps, 50);
                              std::lock_guard<std::mutex> lck(overlaps_writer_mtx);
@@ -290,8 +292,8 @@
                                  o.clear();
                              }
 
-                             //
-                             num_overlap_chunks--;
+                             //Decrement counter which tracks number of overlap chunks to be filtered and printed
+                             num_overlap_chunks_to_print--;
 
                              }, overlaps_to_add);
             }
@@ -320,26 +322,13 @@
         std::cerr << "Launching worker thread" << std::endl;
         //Worker thread consumes query-target ranges off a queue
         workers.push_back(std::thread(
-<<<<<<< HEAD
-                [&, device_id]() {
-                    while (ranges_idx < query_target_ranges.size()) {
+                [&, device_id](){
+                    while (ranges_idx < get_size<int>(query_target_ranges)) {
                         int range_idx = ranges_idx.fetch_add(1);
                         //Need to perform this check again for thread-safety
-                        if (range_idx < query_target_ranges.size()) {
+                        if (range_idx < get_size<int>(query_target_ranges)) {
                             compute_overlaps(query_target_ranges[range_idx], device_id);
                         }
-=======
-            [&, device_id]() {
-                while (ranges_idx < get_size<int>(query_target_ranges))
-                {
-                    int range_idx = ranges_idx.fetch_add(1);
-                    //Need to perform this check again for thread-safety
-                    if (range_idx < get_size<int>(query_target_ranges))
-                    {
-                        auto overlap_future = compute_overlaps(query_target_ranges[range_idx], device_id);
-                        std::lock_guard<std::mutex> lck(overlap_futures_mtx);
-                        overlap_futures.push_back(overlap_future);
->>>>>>> efa9d0d9
                     }
                 }));
     }
@@ -350,7 +339,7 @@
     });
 
     // Wait for all futures (for overlap filtering and writing) to return
-    while(num_overlap_chunks !=0){
+    while(num_overlap_chunks_to_print !=0){
         std::this_thread::sleep_for(std::chrono::milliseconds(200));
     }
 
