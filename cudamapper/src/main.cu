/*
* Copyright (c) 2019, NVIDIA CORPORATION.  All rights reserved.
*
* NVIDIA CORPORATION and its licensors retain all intellectual property
* and proprietary rights in and to this software, related documentation
* and any modifications thereto.  Any use, reproduction, disclosure or
* distribution of this software and related documentation without an express
* license agreement from NVIDIA CORPORATION is strictly prohibited.
*/

#include <atomic>
#include <algorithm>
#include <iostream>
#include <future>
#include <mutex>
#include <string>
#include <thread>

#include <claragenomics/utils/cudautils.hpp>
#include <claragenomics/utils/mathutils.hpp>
#include <claragenomics/utils/signed_integer_utils.hpp>
#include <claragenomics/utils/threadsafe_containers.hpp>

#include <claragenomics/cudaaligner/aligner.hpp>
#include <claragenomics/cudaaligner/alignment.hpp>

#include <claragenomics/cudamapper/index.hpp>
#include <claragenomics/cudamapper/matcher.hpp>
#include <claragenomics/cudamapper/overlapper.hpp>

#include "application_parameters.hpp"
#include "cudamapper_utils.hpp"
#include "index_batcher.cuh"
#include "overlapper_triggered.hpp"

namespace claraparabricks
{

namespace genomeworks
{

namespace cudamapper
{

namespace
{

<<<<<<< HEAD
void print_version(bool exit_on_completion = true)
{
    std::cerr << claraparabricks_genomeworks_version() << std::endl;

    if (exit_on_completion)
    {
        exit(1);
    }
}

/// @brief prints help message
/// @param exit_code
void help(int32_t exit_code = 0)
{
    std::cerr <<
        R"(Usage: cudamapper [options ...] <query_sequences> <target_sequences>
     <sequences>
        Input file in FASTA/FASTQ format (can be compressed with gzip)
        containing sequences used for all-to-all overlapping
     options:
        -k, --kmer-size
            length of kmer to use for minimizers [15] (Max=)"
              << Index::maximum_kmer_size() << ")"
              << R"(
        -w, --window-size
            length of window to use for minimizers [15])"
              << R"(
        -d, --num-devices
            number of GPUs to use [1])"
              << R"(
        -c, --max-index-device-cache
            number of indices to keep in GPU memory [100])"
              << R"(
        -C, --max-index-host-cache
            number of indices to keep in host memory [0])"
              << R"(
        -m, --max-cached-memory
            maximum aggregate cached memory per device in GiB, if 0 program tries to allocate as much memory as possible [0])"
              << R"(
        -i, --index-size
            length of batch size used for query in MB [30])"
              << R"(
        -t, --target-index-size
            length of batch sized used for target in MB [30])"
              << R"(
        -F, --filtering-parameter
            filter all representations for which sketch_elements_with_that_representation/total_sketch_elements >= filtering_parameter), filtering disabled if filtering_parameter == 1.0 [1'000'000'001] (Min = 0.0, Max = 1.0))"
              << R"(
        -a, --alignment-engines
            Number of alignment engines to use (per device) for generating CIGAR strings for overlap alignments. Default value 0 = no alignment to be performed. Typically 2-4 engines per device gives best perf.)"
              << R"(
        -r, --min-residues
            Minimum number of matching residues in an overlap [10])"
              << R"(
        -l, --min-overlap-length
            Minimum length for an overlap [500].)"
              << R"(
        -b, --min-bases-per-residue
            Minimum number of bases in overlap per match [100].)"
              << R"(
        -z, --min-overlap-fraction
            Minimum ratio of overlap length to alignment length [0.95].)"
              << R"(
        -R, --rescue-overlap-ends
            Run a kmer-based procedure that attempts to extend overlaps at the ends of the query/target.)"
              << R"(
        -D, --drop-fused-overlaps
            Remove overlaps which are joined into larger overlaps during fusion.)"
              << R"(
        -v, --version
            Version information)"
              << std::endl;

    exit(exit_code);
}

/// @brief application parameteres, default or passed through command line
struct ApplicationParameteres
{
    uint32_t k                                  = 15;    // k
    uint32_t w                                  = 15;    // w
    std::int32_t num_devices                    = 1;     // d
    std::int32_t max_index_cache_size_on_device = 100;   // c
    std::int32_t max_index_cache_size_on_host   = 0;     // C
    std::int32_t max_cached_memory              = 0;     // m
    std::int32_t index_size                     = 30;    // i
    std::int32_t target_index_size              = 30;    // t
    double filtering_parameter                  = 1.0;   // F
    std::int32_t alignment_engines              = 0;     // a
    std::int32_t min_residues                   = 10;    // r
    std::int32_t min_overlap_len                = 500;   // l
    std::int32_t min_bases_per_residue          = 100;   // b
    float min_overlap_fraction                  = 0.95;  // z
    bool perform_overlap_end_rescue             = false; // R
    bool drop_fused_overlaps                    = false; // D
    bool all_to_all                             = false;
    std::string query_filepath;
    std::string target_filepath;
};

/// @brief reads input from command line
/// @param argc
/// @param argv
/// @return application parameters passed through command line, default otherwise
ApplicationParameteres read_input(int argc, char* argv[])
{
    ApplicationParameteres parameters;

    struct option options[] = {
        {"kmer-size", required_argument, 0, 'k'},
        {"window-size", required_argument, 0, 'w'},
        {"num-devices", required_argument, 0, 'd'},
        {"max-index-device-cache", required_argument, 0, 'c'},
        {"max-index-host-cache", required_argument, 0, 'C'},
        {"max-cached-memory", required_argument, 0, 'm'},
        {"index-size", required_argument, 0, 'i'},
        {"target-index-size", required_argument, 0, 't'},
        {"filtering-parameter", required_argument, 0, 'F'},
        {"alignment-engines", required_argument, 0, 'a'},
        {"min-residues", required_argument, 0, 'r'},
        {"min-overlap-length", required_argument, 0, 'l'},
        {"min-bases-per-residue", required_argument, 0, 'b'},
        {"min-overlap-fraction", required_argument, 0, 'z'},
        {"rescue-overlap-ends", no_argument, 0, 'R'},
        {"drop-fused-overlaps", no_argument, 0, 'D'},
        {"version", no_argument, 0, 'v'},
        {"help", no_argument, 0, 'h'},
    };

    std::string optstring = "k:w:d:c:C:m:i:t:F:h:a:r:l:b:z:RDv";

    int32_t argument = 0;
    while ((argument = getopt_long(argc, argv, optstring.c_str(), options, nullptr)) != -1)
    {
        switch (argument)
        {
        case 'k':
            parameters.k = atoi(optarg);
            break;
        case 'w':
            parameters.w = atoi(optarg);
            break;
        case 'd':
            parameters.num_devices = atoi(optarg);
            break;
        case 'c':
            parameters.max_index_cache_size_on_device = atoi(optarg);
            break;
        case 'C':
            parameters.max_index_cache_size_on_host = atoi(optarg);
            break;
        case 'm':
#ifndef CGA_ENABLE_CACHING_ALLOCATOR
            std::cerr << "ERROR: Argument -m / --max-cached-memory cannot be used without caching allocator" << std::endl;
            exit(1);
#endif
            parameters.max_cached_memory = atoi(optarg);
            break;
        case 'i':
            parameters.index_size = atoi(optarg);
            break;
        case 't':
            parameters.target_index_size = atoi(optarg);
            break;
        case 'F':
            parameters.filtering_parameter = atof(optarg);
            break;
        case 'a':
            parameters.alignment_engines = atoi(optarg);
            throw_on_negative(parameters.alignment_engines, "Number of alignment engines should be non-negative");
            break;
        case 'r':
            parameters.min_residues = atoi(optarg);
            break;
        case 'l':
            parameters.min_overlap_len = atoi(optarg);
            break;
        case 'b':
            parameters.min_bases_per_residue = atoi(optarg);
            break;
        case 'z':
            parameters.min_overlap_fraction = atof(optarg);
            break;
        case 'R':
            parameters.perform_overlap_end_rescue = true;
            break;
        case 'D':
            parameters.drop_fused_overlaps = true;
            break;
        case 'v':
            print_version();
        case 'h':
            help(0);
        default:
            exit(1);
        }
    }

    if (parameters.k > Index::maximum_kmer_size())
    {
        std::cerr << "kmer of size " << parameters.k << " is not allowed, maximum k = " << Index::maximum_kmer_size() << std::endl;
        exit(1);
    }

    if (parameters.filtering_parameter > 1.0 || parameters.filtering_parameter < 0.0)
    {
        std::cerr << "-F / --filtering-parameter must be in range [0.0, 1.0]" << std::endl;
        exit(1);
    }

    if (parameters.max_cached_memory < 0)
    {
        std::cerr << "-m / --max-cached-memory must not be negative" << std::endl;
        exit(1);
    }

    // Check remaining argument count.
    if ((argc - optind) < 2)
    {
        std::cerr << "Invalid inputs. Please refer to the help function." << std::endl;
        help(1);
    }

    parameters.query_filepath  = std::string(argv[optind++]);
    parameters.target_filepath = std::string(argv[optind++]);

    if (parameters.query_filepath == parameters.target_filepath)
    {
        parameters.all_to_all        = true;
        parameters.target_index_size = parameters.index_size;
        std::cerr << "NOTE - Since query and target files are same, activating all_to_all mode. Query index size used for both files." << std::endl;
    }

    return parameters;
}

=======
>>>>>>> 16231c66
void run_alignment_batch(DefaultDeviceAllocator allocator,
                         std::mutex& overlap_idx_mtx,
                         std::vector<Overlap>& overlaps,
                         const io::FastaParser& query_parser,
                         const io::FastaParser& target_parser,
                         int32_t& overlap_idx,
                         const int32_t max_query_size, const int32_t max_target_size,
                         std::vector<std::string>& cigar, const int32_t batch_size)
{
    int32_t device_id;
    CGA_CU_CHECK_ERR(cudaGetDevice(&device_id));
    cudaStream_t stream;
    CGA_CU_CHECK_ERR(cudaStreamCreate(&stream));
    std::unique_ptr<cudaaligner::Aligner> batch =
        cudaaligner::create_aligner(
            max_query_size,
            max_target_size,
            batch_size,
            cudaaligner::AlignmentType::global_alignment,
            allocator,
            stream,
            device_id);
    while (true)
    {
        int32_t idx_start = 0, idx_end = 0;
        // Get the range of overlaps for this batch
        {
            std::lock_guard<std::mutex> lck(overlap_idx_mtx);
            if (overlap_idx == get_size<int32_t>(overlaps))
            {
                break;
            }
            else
            {
                idx_start   = overlap_idx;
                idx_end     = std::min(idx_start + batch_size, get_size<int32_t>(overlaps));
                overlap_idx = idx_end;
            }
        }
        for (int32_t idx = idx_start; idx < idx_end; idx++)
        {
            const Overlap& overlap         = overlaps[idx];
            const io::FastaSequence query  = query_parser.get_sequence_by_id(overlap.query_read_id_);
            const io::FastaSequence target = target_parser.get_sequence_by_id(overlap.target_read_id_);
            const char* query_start        = &query.seq[overlap.query_start_position_in_read_];
            const int32_t query_length     = overlap.query_end_position_in_read_ - overlap.query_start_position_in_read_;
            const char* target_start       = &target.seq[overlap.target_start_position_in_read_];
            const int32_t target_length    = overlap.target_end_position_in_read_ - overlap.target_start_position_in_read_;
            cudaaligner::StatusType status = batch->add_alignment(query_start, query_length, target_start, target_length,
                                                                  false, overlap.relative_strand == RelativeStrand::Reverse);
            if (status != cudaaligner::success)
            {
                throw std::runtime_error("Experienced error type " + std::to_string(status));
            }
        }
        // Launch alignment on the GPU. align_all is an async call.
        batch->align_all();
        // Synchronize all alignments.
        batch->sync_alignments();
        const std::vector<std::shared_ptr<cudaaligner::Alignment>>& alignments = batch->get_alignments();
        {
            CGA_NVTX_RANGE(profiler, "copy_alignments");
            for (int32_t i = 0; i < get_size<int32_t>(alignments); i++)
            {
                cigar[idx_start + i] = alignments[i]->convert_to_cigar();
            }
        }
        // Reset batch to reuse memory for new alignments.
        batch->reset();
    }
    CGA_CU_CHECK_ERR(cudaStreamDestroy(stream));
}

/// \brief performs gloval alignment between overlapped regions of reads
/// \param overlaps List of overlaps to align
/// \param query_parser Parser for query reads
/// \param target_parser Parser for target reads
/// \param num_alignment_engines Number of parallel alignment engines to use for alignment
/// \param cigar Output vector to store CIGAR string for alignments
/// \param allocator The allocator to allocate memory on the device
void align_overlaps(DefaultDeviceAllocator allocator,
                    std::vector<Overlap>& overlaps,
                    const io::FastaParser& query_parser,
                    const io::FastaParser& target_parser,
                    int32_t num_alignment_engines,
                    std::vector<std::string>& cigar)
{
    // Calculate max target/query size in overlaps
    int32_t max_query_size  = 0;
    int32_t max_target_size = 0;
    for (const auto& overlap : overlaps)
    {
        int32_t query_overlap_size  = overlap.query_end_position_in_read_ - overlap.query_start_position_in_read_;
        int32_t target_overlap_size = overlap.target_end_position_in_read_ - overlap.target_start_position_in_read_;
        if (query_overlap_size > max_query_size)
            max_query_size = query_overlap_size;
        if (target_overlap_size > max_target_size)
            max_target_size = target_overlap_size;
    }

    // Heuristically calculate max alignments possible with available memory based on
    // empirical measurements of memory needed for alignment per base.
    const float memory_per_base = 0.03f; // Estimation of space per base in bytes for alignment
    float memory_per_alignment  = memory_per_base * max_query_size * max_target_size;
    size_t free, total;
    CGA_CU_CHECK_ERR(cudaMemGetInfo(&free, &total));
    const size_t max_alignments = (static_cast<float>(free) * 85 / 100) / memory_per_alignment; // Using 85% of available memory
    int32_t batch_size          = std::min(get_size<int32_t>(overlaps), static_cast<int32_t>(max_alignments)) / num_alignment_engines;
    std::cerr << "Aligning " << overlaps.size() << " overlaps (" << max_query_size << "x" << max_target_size << ") with batch size " << batch_size << std::endl;

    int32_t overlap_idx = 0;
    std::mutex overlap_idx_mtx;

    // Launch multiple alignment engines in separate threads to overlap D2H and H2D copies
    // with compute from concurrent engines.
    std::vector<std::future<void>> align_futures;
    for (int32_t t = 0; t < num_alignment_engines; t++)
    {
        align_futures.push_back(std::async(std::launch::async,
                                           &run_alignment_batch,
                                           allocator,
                                           std::ref(overlap_idx_mtx),
                                           std::ref(overlaps),
                                           std::ref(query_parser),
                                           std::ref(target_parser),
                                           std::ref(overlap_idx),
                                           max_query_size,
                                           max_target_size,
                                           std::ref(cigar),
                                           batch_size));
    }

    for (auto& f : align_futures)
    {
        f.get();
    }
}

<<<<<<< HEAD
/// \brief adds read names to overlaps and writes them to output
/// This function is expected to be executed async to matcher + overlapper
/// \param overlaps_writer_mtx locked while writing the output
/// \param num_overlap_chunks_to_print increased before the function is called, decreased right before the function finishes // TODO: improve this design
/// \param filtered_overlaps overlaps to be written out, on input without read names, on output cleared
/// \param query_parser needed for read names and lenghts
/// \param target_parser needed for read names and lenghts
/// \param cigar
/// \param kmer_size
/// \param device_id id of device on which query and target indices were created
/// \param number_of_device
/// \param kmer_size
/// \param perform_overlap_end_rescue If true, run rescue_overlap_ends
/// \param drop_fused_overlaps If true, remove overlaps that are joined during fusion.
/// (which extends overlaps using approximate sequence similarity) on all overlaps.
void writer_thread_function(std::mutex& overlaps_writer_mtx,
                            std::atomic<int>& num_overlap_chunks_to_print,
                            std::shared_ptr<std::vector<Overlap>> filtered_overlaps,
                            const io::FastaParser& query_parser,
                            const io::FastaParser& target_parser,
                            const std::vector<std::string> cigar,
                            const int32_t device_id,
                            const int32_t number_of_device,
                            const int32_t kmer_size,
                            const bool perform_overlap_end_rescue,
                            const bool drop_fused_overlaps)

{
    // This function is expected to run in a separate thread so set current device in order to avoid problems
    // with deallocating indices with different current device than the one on which they were created
    cudaSetDevice(device_id);

    {
        CGA_NVTX_RANGE(profiler, "post_process_overlaps");
        // Overlap post processing - add overlaps which can be combined into longer ones.
        Overlapper::post_process_overlaps(*filtered_overlaps, drop_fused_overlaps);
    }

    // Perform overlap-end rescue
    if (perform_overlap_end_rescue)
    {
        Overlapper::rescue_overlap_ends(*filtered_overlaps, query_parser, target_parser, 50, 0.5);
    }

    {
        CGA_NVTX_RANGE(profiler, "print_paf");
        print_paf(*filtered_overlaps,
                  cigar,
                  query_parser,
                  target_parser,
                  kmer_size,
                  overlaps_writer_mtx,
                  number_of_device);
    }

    //Decrement counter which tracks number of overlap chunks to be filtered and printed
    num_overlap_chunks_to_print--;
=======
/// OverlapsAndCigars - packs overlaps and cigars together so they can be passed to writer thread more easily
struct OverlapsAndCigars
{
    std::vector<Overlap> overlaps;
    std::vector<std::string> cigars;
>>>>>>> 16231c66
};

/// \brief does overlapping and matching for pairs of query and target indices from device_batch
/// \param device_batch
/// \param device_cache data will be loaded into cache within the function
/// \param application_parameters
/// \param overlaps_and_cigars_to_process overlaps and cigars are output here and the then consumed by another thread
/// \param cuda_stream
void process_one_device_batch(const IndexBatch& device_batch,
                              IndexCacheDevice& device_cache,
                              const ApplicationParameters& application_parameters,
                              DefaultDeviceAllocator device_allocator,
                              ThreadsafeProducerConsumer<OverlapsAndCigars>& overlaps_and_cigars_to_process,
                              cudaStream_t cuda_stream)
{
    CGA_NVTX_RANGE(profiler, "main::process_one_device_batch");
    const std::vector<IndexDescriptor>& query_index_descriptors  = device_batch.query_indices;
    const std::vector<IndexDescriptor>& target_index_descriptors = device_batch.target_indices;

    // fetch indices for this batch from host memory
    assert(!query_index_descriptors.empty() && !target_index_descriptors.empty());
    device_cache.generate_query_cache_content(query_index_descriptors);
    device_cache.generate_target_cache_content(target_index_descriptors);

    // process pairs of query and target indices
    for (const IndexDescriptor& query_index_descriptor : query_index_descriptors)
    {
        for (const IndexDescriptor& target_index_descriptor : target_index_descriptors)
        {
            // if doing all-to-all skip pairs in which target batch has smaller id than query batch as it will be covered by symmetry
            if (!application_parameters.all_to_all || target_index_descriptor.first_read() >= query_index_descriptor.first_read())
            {
                std::shared_ptr<Index> query_index  = device_cache.get_index_from_query_cache(query_index_descriptor);
                std::shared_ptr<Index> target_index = device_cache.get_index_from_target_cache(target_index_descriptor);

                // find anchors and overlaps
                auto matcher = Matcher::create_matcher(device_allocator,
                                                       *query_index,
                                                       *target_index,
                                                       cuda_stream);

                std::vector<Overlap> overlaps;
                OverlapperTriggered overlapper(device_allocator,
                                               cuda_stream);
                overlapper.get_overlaps(overlaps,
                                        matcher->anchors(),
                                        application_parameters.min_residues,
                                        application_parameters.min_overlap_len,
                                        application_parameters.min_bases_per_residue,
                                        application_parameters.min_overlap_fraction);

                // free up memory taken by matcher
                matcher.reset(nullptr);

                // Align overlaps
                std::vector<std::string> cigar;
                if (application_parameters.alignment_engines > 0)
                {
                    cigar.resize(overlaps.size());
                    CGA_NVTX_RANGE(profiler, "align_overlaps");
                    align_overlaps(device_allocator,
                                   overlaps,
                                   *application_parameters.query_parser,
                                   *application_parameters.target_parser,
                                   application_parameters.alignment_engines,
                                   cigar);
                }

                // pass overlaps and cigars to writer thread
                overlaps_and_cigars_to_process.add_new_element({std::move(overlaps), std::move(cigar)});
            }
        }
    }
}

/// \brief loads one batch into host memory and then processes its device batches one by one
/// \param batch
/// \param application_parameters
/// \param host_cache data will be loaded into cache within the function
/// \param device_cache data will be loaded into cache within the function
/// \param overlaps_and_cigars_to_process overlaps and cigars are output to this structure and the then consumed by another thread
/// \param cuda_stream
void process_one_batch(const BatchOfIndices& batch,
                       const ApplicationParameters& application_parameters,
                       DefaultDeviceAllocator device_allocator,
                       IndexCacheHost& host_cache,
                       IndexCacheDevice& device_cache,
                       ThreadsafeProducerConsumer<OverlapsAndCigars>& overlaps_and_cigars_to_process,
                       cudaStream_t cuda_stream)
{
    CGA_NVTX_RANGE(profiler, "main::process_one_batch");
    const IndexBatch& host_batch                  = batch.host_batch;
    const std::vector<IndexBatch>& device_batches = batch.device_batches;

    // if there is only one device batch and it is the same as host bach (which should be the case then) there is no need to copy indices to host
    // as they will be queried only once
    const bool skip_copy_to_host = 1 == device_batches.size();
    assert(!skip_copy_to_host || (host_batch.query_indices == device_batches.front().query_indices && host_batch.target_indices == device_batches.front().target_indices));

    // load indices into host memory
    {
        assert(!host_batch.query_indices.empty() && !host_batch.target_indices.empty() && !device_batches.empty());

        CGA_NVTX_RANGE(profiler, "main::process_one_batch::host_indices");
        host_cache.generate_query_cache_content(host_batch.query_indices,
                                                device_batches.front().query_indices,
                                                skip_copy_to_host);
        host_cache.generate_target_cache_content(host_batch.target_indices,
                                                 device_batches.front().target_indices,
                                                 skip_copy_to_host);
    }

    // process device batches one by one
    for (const IndexBatch& device_batch : batch.device_batches)
    {
        process_one_device_batch(device_batch,
                                 device_cache,
                                 application_parameters,
                                 device_allocator,
                                 overlaps_and_cigars_to_process,
                                 cuda_stream);
    }
}

/// \brief does post-processing and writes data to output
/// \param device_id
/// \param application_parameters
/// \param overlaps_and_cigars_to_process new data is added to this structure as it gets available, also signals when there is not going to be any new data
/// \param output_mutex controls access to output to prevent race conditions
void postprocess_and_write_thread_function(const int32_t device_id,
                                           const ApplicationParameters& application_parameters,
                                           ThreadsafeProducerConsumer<OverlapsAndCigars>& overlaps_and_cigars_to_process,
                                           std::mutex& output_mutex)
{
    CGA_NVTX_RANGE(profiler, ("main::postprocess_and_write_thread_for_device_" + std::to_string(device_id)).c_str());
    // This function is expected to run in a separate thread so set current device in order to avoid problems
    CGA_CU_CHECK_ERR(cudaSetDevice(device_id));

    // keep processing data as it arrives
    cga_optional_t<OverlapsAndCigars> data_to_write;
    while (data_to_write = overlaps_and_cigars_to_process.get_next_element()) // if optional is empty that means that there will be no more overlaps to process and the thread can finish
    {
        {
            CGA_NVTX_RANGE(profiler, "main::postprocess_and_write_thread::one_set");
            std::vector<Overlap>& overlaps         = data_to_write->overlaps;
            const std::vector<std::string>& cigars = data_to_write->cigars;

            {
                CGA_NVTX_RANGE(profiler, "main::postprocess_and_write_thread::postprocessing");
                // Overlap post processing - add overlaps which can be combined into longer ones.
                Overlapper::post_process_overlaps(data_to_write->overlaps);
            }

            if (application_parameters.perform_overlap_end_rescue)
            {
                CGA_NVTX_RANGE(profiler, "main::postprocess_and_write_thread::rescue_overlap_end");
                // Perform overlap-end rescue
                Overlapper::rescue_overlap_ends(data_to_write->overlaps,
                                                *application_parameters.query_parser,
                                                *application_parameters.target_parser,
                                                50,
                                                0.5);
            }

<<<<<<< HEAD
                overlapper.get_overlaps(*overlaps_to_add, matcher->anchors(),
                                        parameters.min_residues,
                                        parameters.min_overlap_len,
                                        parameters.min_bases_per_residue,
                                        parameters.min_overlap_fraction);

                std::vector<std::string> cigar;
                // Align overlaps
                if (parameters.alignment_engines > 0)
                {
                    cigar.resize(overlaps_to_add->size());
                    CGA_NVTX_RANGE(profiler, "align_overlaps");
                    align_overlaps(allocator, *overlaps_to_add, *query_parser, *target_parser, parameters.alignment_engines, cigar);
                }

                //Increment counter which tracks number of overlap chunks to be filtered and printed
                num_overlap_chunks_to_print++;

                std::thread t(writer_thread_function,
                              std::ref(overlaps_writer_mtx),
                              std::ref(num_overlap_chunks_to_print),
                              overlaps_to_add,
                              std::ref(*query_parser),
                              std::ref(*target_parser),
                              std::move(cigar),
                              device_id,
                              parameters.num_devices,
                              parameters.k,
                              parameters.perform_overlap_end_rescue,
                              parameters.drop_fused_overlaps);
                t.detach();
=======
            // write to output
            {
                CGA_NVTX_RANGE(profiler, "main::postprocess_and_write_thread::print_paf");
                print_paf(overlaps,
                          cigars,
                          *application_parameters.query_parser,
                          *application_parameters.query_parser,
                          application_parameters.kmer_size,
                          output_mutex);
>>>>>>> 16231c66
            }
        }
    }
}

/// \brief controls one GPU
///
/// Each thread is resposible for one GPU. It takes one batch, processes it and passes it to postprocess_and_write_thread.
/// It keeps doing this as long as there are available batches. It also controls the postprocess_and_write_thread.
///
/// \param device_id
/// \param batches_of_indices
/// \param application_parameters
/// \param output_mutex
/// \param cuda_stream
void worker_thread_function(const int32_t device_id,
                            ThreadsafeDataProvider<BatchOfIndices>& batches_of_indices,
                            const ApplicationParameters& application_parameters,
                            std::mutex& output_mutex,
                            cudaStream_t cuda_stream,
                            const int64_t number_of_total_batches,
                            std::atomic<int64_t>& number_of_processed_batches)
{
    CGA_NVTX_RANGE(profiler, "main::worker_thread");

    // This function is expected to run in a separate thread so set current device in order to avoid problems
    CGA_CU_CHECK_ERR(cudaSetDevice(device_id));

    DefaultDeviceAllocator device_allocator = create_default_device_allocator(application_parameters.max_cached_memory_bytes);

    // create host_cache, data is not loaded at this point but later as each batch gets processed
    auto host_cache = std::make_shared<IndexCacheHost>(application_parameters.all_to_all,
                                                       device_allocator,
                                                       application_parameters.query_parser,
                                                       application_parameters.target_parser,
                                                       application_parameters.kmer_size,
                                                       application_parameters.windows_size,
                                                       true, // hash_representations
                                                       application_parameters.filtering_parameter,
                                                       cuda_stream);

    // create host_cache, data is not loaded at this point but later as each batch gets processed
    IndexCacheDevice device_cache(application_parameters.all_to_all,
                                  host_cache);

    // data structure used to exchnage data with postprocess_and_write_thread
    ThreadsafeProducerConsumer<OverlapsAndCigars> overlaps_and_cigars_to_process;

    // There should be at least one postprocess_and_write_thread per worker_thread. If more threads are available one thread should be reserved for
    // worker_thread and all other threads should be postprocess_and_write_threads
    const int32_t threads_per_device = ceiling_divide(static_cast<int32_t>(std::thread::hardware_concurrency()),
                                                      application_parameters.num_devices);

    const int32_t postprocess_and_write_threads_per_device = std::max(threads_per_device - 1, 1);

    // postprocess_and_write_threads run in the background and post-process and write overlaps and cigars to output as they become available in overlaps_and_cigars_to_process
    std::vector<std::thread> postprocess_and_write_threads;
    for (int32_t i = 0; i < postprocess_and_write_threads_per_device; ++i)
    {
        postprocess_and_write_threads.emplace_back(postprocess_and_write_thread_function,
                                                   device_id,
                                                   std::ref(application_parameters),
                                                   std::ref(overlaps_and_cigars_to_process),
                                                   std::ref(output_mutex));
    }

    // keep processing batches of indices until there are none left
    cga_optional_t<BatchOfIndices> batch_of_indices;
    while (batch_of_indices = batches_of_indices.get_next_element()) // if optional is empty that means that there are no more batches to process and the thread can finish
    {
        const int64_t batch_number         = number_of_processed_batches.fetch_add(1); // as this is not called atomically with get_next_element() the value does not have to be completely accurate, but this is ok as the value is only use for displaying progress
        const std::string progress_message = "Device " + std::to_string(device_id) + " took batch " + std::to_string(batch_number + 1) + " out of " + std::to_string(number_of_total_batches) + " batches in total\n";
        std::cerr << progress_message; // TODO: possible race condition, switch to logging library

        process_one_batch(batch_of_indices.value(),
                          application_parameters,
                          device_allocator,
                          *host_cache,
                          device_cache,
                          overlaps_and_cigars_to_process,
                          cuda_stream);
    }

    // tell writer thread that there will be no more overlaps and it can finish once it has written all overlaps
    overlaps_and_cigars_to_process.signal_pushed_last_element();

    for (std::thread& postprocess_and_write_thread : postprocess_and_write_threads)
    {
        postprocess_and_write_thread.join();
    }

    // by this point all GPU work should anyway be done as postprocess_and_write_thread also finished and all GPU work had to be done before last values could be written
    CGA_CU_CHECK_ERR(cudaStreamSynchronize(cuda_stream));
}

} // namespace

int main(int argc, char* argv[])
{
    logging::Init();

    const ApplicationParameters parameters(argc, argv);

    std::mutex output_mutex;

    // Program should process all combinations of query and target (if query and target are the same half of those can be skipped
    // due to symmetry). The matrix of query-target combinations is split into tiles called batches. Worker threads (one per GPU)
    // take batches one by one and process them.
    // Every batch is small enough for its indices to fit in host memory. Batches are further divided into sub-batches which are
    // small enough that all their indices fit in device memory.
    // After a worker thread has taken a batch it generates all necessary indices and saves them in host memory using IndexCacheHost.
    // It then processes sub-batches one by one but first loading indices into IndexCacheDevice from IndexCacheHost and then finding
    // the overlaps.
    // Output formatting and writing is done by a separate thread.

    // Split work into batches
    std::vector<BatchOfIndices> batches_of_indices_vect = generate_batches_of_indices(parameters.query_indices_in_host_memory,
                                                                                      parameters.query_indices_in_device_memory,
                                                                                      parameters.target_indices_in_host_memory,
                                                                                      parameters.target_indices_in_device_memory,
                                                                                      parameters.query_parser,
                                                                                      parameters.target_parser,
                                                                                      parameters.index_size * 1'000'000,        // value was in MB
                                                                                      parameters.target_index_size * 1'000'000, // value was in MB
                                                                                      parameters.all_to_all);
    const int64_t number_of_total_batches               = get_size<int64_t>(batches_of_indices_vect);
    std::atomic<int64_t> number_of_processed_batches(0);
    ThreadsafeDataProvider<BatchOfIndices> batches_of_indices(std::move(batches_of_indices_vect));

    // explicitly assign one stream to each GPU
    std::vector<cudaStream_t> cuda_streams(parameters.num_devices);

    // create worker threads (one thread per device)
    // these thread process batches_of_indices one by one
    std::vector<std::thread> worker_threads;
    for (int32_t device_id = 0; device_id < parameters.num_devices; ++device_id)
    {
        CGA_CU_CHECK_ERR(cudaSetDevice(device_id));
        CGA_CU_CHECK_ERR(cudaStreamCreate(&cuda_streams[device_id]));
        worker_threads.emplace_back(worker_thread_function,
                                    device_id,
                                    std::ref(batches_of_indices),
                                    std::ref(parameters),
                                    std::ref(output_mutex),
                                    cuda_streams[device_id],
                                    number_of_total_batches,
                                    std::ref(number_of_processed_batches));
    }

    // wait for all work to be done
    for (int32_t device_id = 0; device_id < parameters.num_devices; ++device_id)
    {
        CGA_CU_CHECK_ERR(cudaSetDevice(device_id));
        worker_threads[device_id].join();
        CGA_CU_CHECK_ERR(cudaStreamDestroy(cuda_streams[device_id])); // no need to sync, it should be done at the end of worker_threads
    }

    return 0;
}

} // namespace cudamapper

} // namespace genomeworks

} // namespace claraparabricks

/// \brief main function
/// main function cannot be in a namespace so using this function to call actual main function
int main(int argc, char* argv[])
{
    return claraparabricks::genomeworks::cudamapper::main(argc, argv);
}<|MERGE_RESOLUTION|>--- conflicted
+++ resolved
@@ -45,245 +45,7 @@
 namespace
 {
 
-<<<<<<< HEAD
-void print_version(bool exit_on_completion = true)
-{
-    std::cerr << claraparabricks_genomeworks_version() << std::endl;
-
-    if (exit_on_completion)
-    {
-        exit(1);
-    }
-}
-
-/// @brief prints help message
-/// @param exit_code
-void help(int32_t exit_code = 0)
-{
-    std::cerr <<
-        R"(Usage: cudamapper [options ...] <query_sequences> <target_sequences>
-     <sequences>
-        Input file in FASTA/FASTQ format (can be compressed with gzip)
-        containing sequences used for all-to-all overlapping
-     options:
-        -k, --kmer-size
-            length of kmer to use for minimizers [15] (Max=)"
-              << Index::maximum_kmer_size() << ")"
-              << R"(
-        -w, --window-size
-            length of window to use for minimizers [15])"
-              << R"(
-        -d, --num-devices
-            number of GPUs to use [1])"
-              << R"(
-        -c, --max-index-device-cache
-            number of indices to keep in GPU memory [100])"
-              << R"(
-        -C, --max-index-host-cache
-            number of indices to keep in host memory [0])"
-              << R"(
-        -m, --max-cached-memory
-            maximum aggregate cached memory per device in GiB, if 0 program tries to allocate as much memory as possible [0])"
-              << R"(
-        -i, --index-size
-            length of batch size used for query in MB [30])"
-              << R"(
-        -t, --target-index-size
-            length of batch sized used for target in MB [30])"
-              << R"(
-        -F, --filtering-parameter
-            filter all representations for which sketch_elements_with_that_representation/total_sketch_elements >= filtering_parameter), filtering disabled if filtering_parameter == 1.0 [1'000'000'001] (Min = 0.0, Max = 1.0))"
-              << R"(
-        -a, --alignment-engines
-            Number of alignment engines to use (per device) for generating CIGAR strings for overlap alignments. Default value 0 = no alignment to be performed. Typically 2-4 engines per device gives best perf.)"
-              << R"(
-        -r, --min-residues
-            Minimum number of matching residues in an overlap [10])"
-              << R"(
-        -l, --min-overlap-length
-            Minimum length for an overlap [500].)"
-              << R"(
-        -b, --min-bases-per-residue
-            Minimum number of bases in overlap per match [100].)"
-              << R"(
-        -z, --min-overlap-fraction
-            Minimum ratio of overlap length to alignment length [0.95].)"
-              << R"(
-        -R, --rescue-overlap-ends
-            Run a kmer-based procedure that attempts to extend overlaps at the ends of the query/target.)"
-              << R"(
-        -D, --drop-fused-overlaps
-            Remove overlaps which are joined into larger overlaps during fusion.)"
-              << R"(
-        -v, --version
-            Version information)"
-              << std::endl;
-
-    exit(exit_code);
-}
-
-/// @brief application parameteres, default or passed through command line
-struct ApplicationParameteres
-{
-    uint32_t k                                  = 15;    // k
-    uint32_t w                                  = 15;    // w
-    std::int32_t num_devices                    = 1;     // d
-    std::int32_t max_index_cache_size_on_device = 100;   // c
-    std::int32_t max_index_cache_size_on_host   = 0;     // C
-    std::int32_t max_cached_memory              = 0;     // m
-    std::int32_t index_size                     = 30;    // i
-    std::int32_t target_index_size              = 30;    // t
-    double filtering_parameter                  = 1.0;   // F
-    std::int32_t alignment_engines              = 0;     // a
-    std::int32_t min_residues                   = 10;    // r
-    std::int32_t min_overlap_len                = 500;   // l
-    std::int32_t min_bases_per_residue          = 100;   // b
-    float min_overlap_fraction                  = 0.95;  // z
-    bool perform_overlap_end_rescue             = false; // R
-    bool drop_fused_overlaps                    = false; // D
-    bool all_to_all                             = false;
-    std::string query_filepath;
-    std::string target_filepath;
-};
-
-/// @brief reads input from command line
-/// @param argc
-/// @param argv
-/// @return application parameters passed through command line, default otherwise
-ApplicationParameteres read_input(int argc, char* argv[])
-{
-    ApplicationParameteres parameters;
-
-    struct option options[] = {
-        {"kmer-size", required_argument, 0, 'k'},
-        {"window-size", required_argument, 0, 'w'},
-        {"num-devices", required_argument, 0, 'd'},
-        {"max-index-device-cache", required_argument, 0, 'c'},
-        {"max-index-host-cache", required_argument, 0, 'C'},
-        {"max-cached-memory", required_argument, 0, 'm'},
-        {"index-size", required_argument, 0, 'i'},
-        {"target-index-size", required_argument, 0, 't'},
-        {"filtering-parameter", required_argument, 0, 'F'},
-        {"alignment-engines", required_argument, 0, 'a'},
-        {"min-residues", required_argument, 0, 'r'},
-        {"min-overlap-length", required_argument, 0, 'l'},
-        {"min-bases-per-residue", required_argument, 0, 'b'},
-        {"min-overlap-fraction", required_argument, 0, 'z'},
-        {"rescue-overlap-ends", no_argument, 0, 'R'},
-        {"drop-fused-overlaps", no_argument, 0, 'D'},
-        {"version", no_argument, 0, 'v'},
-        {"help", no_argument, 0, 'h'},
-    };
-
-    std::string optstring = "k:w:d:c:C:m:i:t:F:h:a:r:l:b:z:RDv";
-
-    int32_t argument = 0;
-    while ((argument = getopt_long(argc, argv, optstring.c_str(), options, nullptr)) != -1)
-    {
-        switch (argument)
-        {
-        case 'k':
-            parameters.k = atoi(optarg);
-            break;
-        case 'w':
-            parameters.w = atoi(optarg);
-            break;
-        case 'd':
-            parameters.num_devices = atoi(optarg);
-            break;
-        case 'c':
-            parameters.max_index_cache_size_on_device = atoi(optarg);
-            break;
-        case 'C':
-            parameters.max_index_cache_size_on_host = atoi(optarg);
-            break;
-        case 'm':
-#ifndef CGA_ENABLE_CACHING_ALLOCATOR
-            std::cerr << "ERROR: Argument -m / --max-cached-memory cannot be used without caching allocator" << std::endl;
-            exit(1);
-#endif
-            parameters.max_cached_memory = atoi(optarg);
-            break;
-        case 'i':
-            parameters.index_size = atoi(optarg);
-            break;
-        case 't':
-            parameters.target_index_size = atoi(optarg);
-            break;
-        case 'F':
-            parameters.filtering_parameter = atof(optarg);
-            break;
-        case 'a':
-            parameters.alignment_engines = atoi(optarg);
-            throw_on_negative(parameters.alignment_engines, "Number of alignment engines should be non-negative");
-            break;
-        case 'r':
-            parameters.min_residues = atoi(optarg);
-            break;
-        case 'l':
-            parameters.min_overlap_len = atoi(optarg);
-            break;
-        case 'b':
-            parameters.min_bases_per_residue = atoi(optarg);
-            break;
-        case 'z':
-            parameters.min_overlap_fraction = atof(optarg);
-            break;
-        case 'R':
-            parameters.perform_overlap_end_rescue = true;
-            break;
-        case 'D':
-            parameters.drop_fused_overlaps = true;
-            break;
-        case 'v':
-            print_version();
-        case 'h':
-            help(0);
-        default:
-            exit(1);
-        }
-    }
-
-    if (parameters.k > Index::maximum_kmer_size())
-    {
-        std::cerr << "kmer of size " << parameters.k << " is not allowed, maximum k = " << Index::maximum_kmer_size() << std::endl;
-        exit(1);
-    }
-
-    if (parameters.filtering_parameter > 1.0 || parameters.filtering_parameter < 0.0)
-    {
-        std::cerr << "-F / --filtering-parameter must be in range [0.0, 1.0]" << std::endl;
-        exit(1);
-    }
-
-    if (parameters.max_cached_memory < 0)
-    {
-        std::cerr << "-m / --max-cached-memory must not be negative" << std::endl;
-        exit(1);
-    }
-
-    // Check remaining argument count.
-    if ((argc - optind) < 2)
-    {
-        std::cerr << "Invalid inputs. Please refer to the help function." << std::endl;
-        help(1);
-    }
-
-    parameters.query_filepath  = std::string(argv[optind++]);
-    parameters.target_filepath = std::string(argv[optind++]);
-
-    if (parameters.query_filepath == parameters.target_filepath)
-    {
-        parameters.all_to_all        = true;
-        parameters.target_index_size = parameters.index_size;
-        std::cerr << "NOTE - Since query and target files are same, activating all_to_all mode. Query index size used for both files." << std::endl;
-    }
-
-    return parameters;
-}
-
-=======
->>>>>>> 16231c66
+
 void run_alignment_batch(DefaultDeviceAllocator allocator,
                          std::mutex& overlap_idx_mtx,
                          std::vector<Overlap>& overlaps,
@@ -422,71 +184,12 @@
     }
 }
 
-<<<<<<< HEAD
-/// \brief adds read names to overlaps and writes them to output
-/// This function is expected to be executed async to matcher + overlapper
-/// \param overlaps_writer_mtx locked while writing the output
-/// \param num_overlap_chunks_to_print increased before the function is called, decreased right before the function finishes // TODO: improve this design
-/// \param filtered_overlaps overlaps to be written out, on input without read names, on output cleared
-/// \param query_parser needed for read names and lenghts
-/// \param target_parser needed for read names and lenghts
-/// \param cigar
-/// \param kmer_size
-/// \param device_id id of device on which query and target indices were created
-/// \param number_of_device
-/// \param kmer_size
-/// \param perform_overlap_end_rescue If true, run rescue_overlap_ends
-/// \param drop_fused_overlaps If true, remove overlaps that are joined during fusion.
-/// (which extends overlaps using approximate sequence similarity) on all overlaps.
-void writer_thread_function(std::mutex& overlaps_writer_mtx,
-                            std::atomic<int>& num_overlap_chunks_to_print,
-                            std::shared_ptr<std::vector<Overlap>> filtered_overlaps,
-                            const io::FastaParser& query_parser,
-                            const io::FastaParser& target_parser,
-                            const std::vector<std::string> cigar,
-                            const int32_t device_id,
-                            const int32_t number_of_device,
-                            const int32_t kmer_size,
-                            const bool perform_overlap_end_rescue,
-                            const bool drop_fused_overlaps)
-
-{
-    // This function is expected to run in a separate thread so set current device in order to avoid problems
-    // with deallocating indices with different current device than the one on which they were created
-    cudaSetDevice(device_id);
-
-    {
-        CGA_NVTX_RANGE(profiler, "post_process_overlaps");
-        // Overlap post processing - add overlaps which can be combined into longer ones.
-        Overlapper::post_process_overlaps(*filtered_overlaps, drop_fused_overlaps);
-    }
-
-    // Perform overlap-end rescue
-    if (perform_overlap_end_rescue)
-    {
-        Overlapper::rescue_overlap_ends(*filtered_overlaps, query_parser, target_parser, 50, 0.5);
-    }
-
-    {
-        CGA_NVTX_RANGE(profiler, "print_paf");
-        print_paf(*filtered_overlaps,
-                  cigar,
-                  query_parser,
-                  target_parser,
-                  kmer_size,
-                  overlaps_writer_mtx,
-                  number_of_device);
-    }
-
-    //Decrement counter which tracks number of overlap chunks to be filtered and printed
-    num_overlap_chunks_to_print--;
-=======
+
 /// OverlapsAndCigars - packs overlaps and cigars together so they can be passed to writer thread more easily
 struct OverlapsAndCigars
 {
     std::vector<Overlap> overlaps;
     std::vector<std::string> cigars;
->>>>>>> 16231c66
 };
 
 /// \brief does overlapping and matching for pairs of query and target indices from device_batch
@@ -651,39 +354,7 @@
                                                 0.5);
             }
 
-<<<<<<< HEAD
-                overlapper.get_overlaps(*overlaps_to_add, matcher->anchors(),
-                                        parameters.min_residues,
-                                        parameters.min_overlap_len,
-                                        parameters.min_bases_per_residue,
-                                        parameters.min_overlap_fraction);
-
-                std::vector<std::string> cigar;
-                // Align overlaps
-                if (parameters.alignment_engines > 0)
-                {
-                    cigar.resize(overlaps_to_add->size());
-                    CGA_NVTX_RANGE(profiler, "align_overlaps");
-                    align_overlaps(allocator, *overlaps_to_add, *query_parser, *target_parser, parameters.alignment_engines, cigar);
-                }
-
-                //Increment counter which tracks number of overlap chunks to be filtered and printed
-                num_overlap_chunks_to_print++;
-
-                std::thread t(writer_thread_function,
-                              std::ref(overlaps_writer_mtx),
-                              std::ref(num_overlap_chunks_to_print),
-                              overlaps_to_add,
-                              std::ref(*query_parser),
-                              std::ref(*target_parser),
-                              std::move(cigar),
-                              device_id,
-                              parameters.num_devices,
-                              parameters.k,
-                              parameters.perform_overlap_end_rescue,
-                              parameters.drop_fused_overlaps);
-                t.detach();
-=======
+
             // write to output
             {
                 CGA_NVTX_RANGE(profiler, "main::postprocess_and_write_thread::print_paf");
@@ -693,7 +364,6 @@
                           *application_parameters.query_parser,
                           application_parameters.kmer_size,
                           output_mutex);
->>>>>>> 16231c66
             }
         }
     }
