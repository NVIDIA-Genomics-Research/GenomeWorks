--- conflicted
+++ resolved
@@ -162,15 +162,9 @@
     std::chrono::milliseconds matcher_time    = std::chrono::duration_values<std::chrono::milliseconds>::zero();
     std::chrono::milliseconds overlapper_time = std::chrono::duration_values<std::chrono::milliseconds>::zero();
 
-<<<<<<< HEAD
-    for (std::int32_t query_start = 0; query_start < queries; query_start += index_size)
+    for (std::int32_t query_start_index = 0; query_start_index < queries; query_start_index += index_size)
     { // outer loop over query
-        std::int32_t query_end = std::min(query_start + index_size, static_cast<size_t>(queries) - 1);
-=======
-    for (size_t query_start_index = 0; query_start_index < queries; query_start_index += index_size)
-    { // outer loop over query
-        size_t query_end_index = std::min(query_start_index + index_size, static_cast<size_t>(queries));
->>>>>>> a10d4816
+        std::int32_t query_end_index = std::min(query_start_index + index_size, static_cast<size_t>(queries));
 
         std::cerr << "Query range: " << query_start_index << " - " << query_end_index - 1 << std::endl;
 
@@ -181,28 +175,16 @@
         {
             CGA_NVTX_RANGE(profiler, "generate_query_index");
             auto start_time = std::chrono::high_resolution_clock::now();
-<<<<<<< HEAD
             query_index     = claragenomics::cudamapper::Index::create_index(*query_parser,
-                                                                         query_start,
-                                                                         query_end + 1, // <- past the last
+                                                                         query_start_index,
+                                                                         query_end_index,
                                                                          k,
                                                                          w);
-=======
-            query_index     = claragenomics::cudamapper::IndexTwoIndices::create_index(*query_parser,
-                                                                                   query_start_index,
-                                                                                   query_end_index,
-                                                                                   k,
-                                                                                   w);
->>>>>>> a10d4816
             index_time += std::chrono::duration_cast<std::chrono::milliseconds>(std::chrono::high_resolution_clock::now() - start_time);
             std::cerr << "Query index generation time: " << std::chrono::duration_cast<std::chrono::milliseconds>(std::chrono::high_resolution_clock::now() - start_time).count() << "ms" << std::endl;
         }
 
-<<<<<<< HEAD
-        std::int32_t target_start = 0;
-=======
-        size_t target_start_index = 0;
->>>>>>> a10d4816
+        std::int32_t target_start_index = 0;
         // If all_to_all mode, then we can optimzie by starting the target sequences from the same index as
         // query because all indices before the current query index are guaranteed to have been processed in
         // a2a mapping.
@@ -212,30 +194,18 @@
         }
         for (; target_start_index < targets; target_start_index += target_index_size)
         {
-<<<<<<< HEAD
-            std::int32_t target_end = std::min(target_start + target_index_size, static_cast<size_t>(targets) - 1);
-=======
-            size_t target_end_index = std::min(target_start_index + target_index_size, static_cast<size_t>(targets));
->>>>>>> a10d4816
+            std::int32_t target_end_index = std::min(target_start_index + target_index_size, static_cast<size_t>(targets));
 
             std::cerr << "Target range: " << target_start_index << " - " << target_end_index - 1 << std::endl;
 
             {
                 CGA_NVTX_RANGE(profiler, "generate_target_index");
                 auto start_time = std::chrono::high_resolution_clock::now();
-<<<<<<< HEAD
                 target_index    = claragenomics::cudamapper::Index::create_index(*target_parser,
-                                                                              target_start,
-                                                                              target_end + 1, // <- past the last
+                                                                              target_start_index,
+                                                                              target_end_index,
                                                                               k,
                                                                               w);
-=======
-                target_index    = claragenomics::cudamapper::IndexTwoIndices::create_index(*target_parser,
-                                                                                        target_start_index,
-                                                                                        target_end_index,
-                                                                                        k,
-                                                                                        w);
->>>>>>> a10d4816
                 index_time += std::chrono::duration_cast<std::chrono::milliseconds>(std::chrono::high_resolution_clock::now() - start_time);
                 std::cerr << "Target index generation time: " << std::chrono::duration_cast<std::chrono::milliseconds>(std::chrono::high_resolution_clock::now() - start_time).count() << "ms" << std::endl;
             }
