/*
* Copyright (c) 2019, NVIDIA CORPORATION.  All rights reserved.
*
* NVIDIA CORPORATION and its licensors retain all intellectual property
* and proprietary rights in and to this software, related documentation
* and any modifications thereto.  Any use, reproduction, disclosure or
* distribution of this software and related documentation without an express
* license agreement from NVIDIA CORPORATION is strictly prohibited.
*/

#include <file_location.hpp>
#include <claraparabricks/genomeworks/cudapoa/cudapoa.hpp>
#include <claraparabricks/genomeworks/cudapoa/batch.hpp>
#include <claraparabricks/genomeworks/utils/signed_integer_utils.hpp>
#include <claraparabricks/genomeworks/utils/cudautils.hpp>
#include <claraparabricks/genomeworks/cudapoa/utils.hpp> // for get_multi_batch_sizes()

#include <cuda_runtime_api.h>
#include <vector>
#include <string>
#include <unistd.h>

using namespace claraparabricks::genomeworks;
using namespace claraparabricks::genomeworks::cudapoa;

std::unique_ptr<Batch> initialize_batch(bool msa, bool banded_alignment, bool adaptive_banded,const BatchSize& batch_size)
{
    // Get device information.
    int32_t device_count = 0;
    GW_CU_CHECK_ERR(cudaGetDeviceCount(&device_count));
    assert(device_count > 0);

    size_t total = 0, free = 0;
    cudaSetDevice(0); // Using first GPU for sample.
    cudaMemGetInfo(&free, &total);

    // Initialize internal logging framework.
    Init();

    // Initialize CUDAPOA batch object for batched processing of POAs on the GPU.
    const int32_t device_id      = 0;
    cudaStream_t stream          = 0;
    size_t mem_per_batch         = 0.9 * free; // Using 90% of GPU available memory for CUDAPOA batch.
    const int32_t mismatch_score = -6, gap_score = -8, match_score = 8;
    std::cout<<adaptive_banded;
    std::unique_ptr<Batch> batch = create_batch(device_id,
                                                stream,
                                                mem_per_batch,
                                                msa ? OutputType::msa : OutputType::consensus,
                                                batch_size,
                                                gap_score,
                                                mismatch_score,
                                                match_score,
                                                banded_alignment, 
                                                adaptive_banded);


    return std::move(batch);
}

void process_batch(Batch* batch, bool msa, bool print)
{
    batch->generate_poa();

    StatusType status = StatusType::success;
    if (msa)
    {
        // Grab MSA results for all POA groups in batch.
        std::vector<std::vector<std::string>> msa; // MSA per group
        std::vector<StatusType> output_status;     // Status of MSA generation per group

        status = batch->get_msa(msa, output_status);
        if (status != StatusType::success)
        {
            std::cerr << "Could not generate MSA for batch : " << status << std::endl;
        }

        for (int32_t g = 0; g < get_size(msa); g++)
        {
            if (output_status[g] != StatusType::success)
            {
                std::cerr << "Error generating  MSA for POA group " << g << ". Error type " << output_status[g] << std::endl;
            }
            else
            {
                if (print)
                {
                    for (const auto& alignment : msa[g])
                    {
                        std::cout << alignment << std::endl;
                    }
                }
            }
        }
    }
    else
    {
        // Grab consensus results for all POA groups in batch.
        std::vector<std::string> consensus;          // Consensus string for each POA group
        std::vector<std::vector<uint16_t>> coverage; // Per base coverage for each consensus
        std::vector<StatusType> output_status;       // Status of consensus generation per group

        status = batch->get_consensus(consensus, coverage, output_status);
        if (status != StatusType::success)
        {
            std::cerr << "Could not generate consensus for batch : " << status << std::endl;
        }

        for (int32_t g = 0; g < get_size(consensus); g++)
        {
            if (output_status[g] != StatusType::success)
            {
                std::cerr << "Error generating consensus for POA group " << g << ". Error type " << output_status[g] << std::endl;
            }
            else
            {
                if (print)
                {
                    std::cout << consensus[g] << std::endl;
                }
            }
        }
    }
}

int main(int argc, char** argv)
{
    // Process options
    int c            = 0;
    bool msa         = false;
    bool long_read   = false;
    bool banded      = true;
    bool help        = false;
    bool print       = false;
    bool print_graph = false;
    bool adaptive = false;

    while ((c = getopt(argc, argv, "mlfpgha")) != -1)
    {
        switch (c)
        {
        case 'm':
            msa = true;
            break;
        case 'l':
            long_read = true;
            break;
        case 'f':
            banded = false;
            break;
        case 'p':
            print = true;
            break;
        case 'g':
            print_graph = true;
            break;
        case 'h':
            help = true;
            break;
        case 'a':
            adaptive = true;
            break;
        
        }
    }

    if (help)
    {
        std::cout << "CUDAPOA API sample program. Runs consensus or MSA generation on pre-canned data." << std::endl;
        std::cout << "Usage:" << std::endl;
        std::cout << "./sample_cudapoa [-m] [-h]" << std::endl;
        std::cout << "-m : Generate MSA (if not provided, generates consensus by default)" << std::endl;
        std::cout << "-l : Perform long-read sample (if not provided, will run short-read sample by default)" << std::endl;
        std::cout << "-f : Perform full alignment (if not provided, banded alignment is used by default)" << std::endl;
        std::cout << "-p : Print the MSA or consensus output to stdout" << std::endl;
        std::cout << "-g : Print POA graph in dot format, this option is only for long-read sample" << std::endl;
        std::cout << "-h : Print help message" << std::endl;
        std::exit(0);
    }

    // Load input data. Each window is represented as a vector of strings. The sample
    // data has many such windows to process, hence the data is loaded into a vector
    // of vector of strings.
    std::vector<std::vector<std::string>> windows;

    if (long_read)
    {
        const std::string input_file = std::string(CUDAPOA_BENCHMARK_DATA_DIR) + "/sample-bonito.txt";
        parse_window_data_file(windows, input_file, -1);
    }
    else
    {
        const std::string input_file = std::string(CUDAPOA_BENCHMARK_DATA_DIR) + "/sample-windows.txt";
<<<<<<< HEAD
        generate_window_data(input_file, 1, 100, windows, batch_size);
    }

    // Initialize batch.
    std::unique_ptr<Batch> batch = initialize_batch(msa, banded, adaptive, batch_size);

    // Loop over all the POA groups, add them to the batch and process them.
    int32_t window_count = 0;

    for (int32_t i = 0; i < get_size(windows);)
=======
        parse_window_data_file(windows, input_file, 1000);
    }

    // Create a vector of POA groups based on windows
    std::vector<Group> poa_groups(windows.size());
    for (int32_t i = 0; i < get_size(windows); ++i)
>>>>>>> 4d54378b
    {
        Group& group = poa_groups[i];
        // Create a new entry for each sequence and add to the group.
        for (const auto& seq : windows[i])
        {
            Entry poa_entry{};
            poa_entry.seq     = seq.c_str();
            poa_entry.length  = seq.length();
            poa_entry.weights = nullptr;
            group.push_back(poa_entry);
        }
    }

    // analyze the POA groups and create a minimal set of batches to process them all
    std::vector<BatchSize> list_of_batch_sizes;
    std::vector<std::vector<int32_t>> list_of_groups_per_batch;

    get_multi_batch_sizes(list_of_batch_sizes, list_of_groups_per_batch, poa_groups, banded, msa);

    int32_t group_count_offset = 0;

    for (int32_t b = 0; b < get_size(list_of_batch_sizes); b++)
    {
        auto& batch_size      = list_of_batch_sizes[b];
        auto& batch_group_ids = list_of_groups_per_batch[b];

        // Initialize batch.
        std::unique_ptr<Batch> batch = initialize_batch(msa, banded, batch_size);

        // Loop over all the POA groups for the current batch, add them to the batch and process them.
        int32_t group_count = 0;

        for (int32_t i = 0; i < get_size(batch_group_ids);)
        {
            Group& group = poa_groups[batch_group_ids[i]];
            std::vector<StatusType> seq_status;
            StatusType status = batch->add_poa_group(seq_status, group);

            // NOTE: If number of batch groups smaller than batch capacity, then run POA generation
            // once last POA group is added to batch.
            if (status == StatusType::exceeded_maximum_poas || (i == get_size(batch_group_ids) - 1))
            {
                // at least one POA should have been added before processing the batch
                if (batch->get_total_poas() > 0)
                {
                    // No more POA groups can be added to batch. Now process batch.
                    process_batch(batch.get(), msa, print);

                    if (print_graph && long_read)
                    {
                        std::vector<DirectedGraph> graph;
                        std::vector<StatusType> graph_status;
                        batch->get_graphs(graph, graph_status);
                        for (auto& g : graph)
                        {
                            std::cout << g.serialize_to_dot() << std::endl;
                        }
                    }

                    // After MSA/consensus is generated for batch, reset batch to make room for next set of POA groups.
                    batch->reset();

                    // In case that number of batch groups is more than the capacity available on GPU, the for loop breaks into smaller number of groups.
                    // if adding group i in batch->add_poa_group is not successful, it wont be processed in this iteration, therefore we print i-1
                    // to account for the fact that group i was excluded at this round.
                    if (status == StatusType::success)
                    {
                        std::cout << "Processed groups " << group_count + group_count_offset << " - " << i + group_count_offset << " (batch " << b << ")" << std::endl;
                    }
                    else
                    {
                        std::cout << "Processed groups " << group_count + group_count_offset << " - " << i - 1 + group_count_offset << " (batch " << b << ")" << std::endl;
                    }
                }
                else
                {
                    // the POA was too large to be added to the GPU, skip and move on
                    std::cout << "Could not add POA group " << batch_group_ids[i] << " to batch " << b << std::endl;
                    i++;
                }

                group_count = i;
            }

            if (status == StatusType::success)
            {
                // Check if all sequences in POA group wre added successfully.
                for (const auto& s : seq_status)
                {
                    if (s == StatusType::exceeded_maximum_sequence_size)
                    {
                        std::cerr << "Dropping sequence because sequence exceeded maximum size" << std::endl;
                    }
                }
                i++;
            }

            if (status != StatusType::exceeded_maximum_poas && status != StatusType::success)
            {
                std::cout << "Could not add POA group " << batch_group_ids[i] << " to batch " << b << ". Error code " << status << std::endl;
                i++;
            }
        }

        group_count_offset += get_size(batch_group_ids);
    }

    return 0;
}<|MERGE_RESOLUTION|>--- conflicted
+++ resolved
@@ -23,7 +23,7 @@
 using namespace claraparabricks::genomeworks;
 using namespace claraparabricks::genomeworks::cudapoa;
 
-std::unique_ptr<Batch> initialize_batch(bool msa, bool banded_alignment, bool adaptive_banded,const BatchSize& batch_size)
+std::unique_ptr<Batch> initialize_batch(bool msa, bool banded_alignment, bool adaptive_banded, const BatchSize& batch_size)
 {
     // Get device information.
     int32_t device_count = 0;
@@ -42,7 +42,7 @@
     cudaStream_t stream          = 0;
     size_t mem_per_batch         = 0.9 * free; // Using 90% of GPU available memory for CUDAPOA batch.
     const int32_t mismatch_score = -6, gap_score = -8, match_score = 8;
-    std::cout<<adaptive_banded;
+    std::cout << adaptive_banded;
     std::unique_ptr<Batch> batch = create_batch(device_id,
                                                 stream,
                                                 mem_per_batch,
@@ -51,9 +51,8 @@
                                                 gap_score,
                                                 mismatch_score,
                                                 match_score,
-                                                banded_alignment, 
+                                                banded_alignment,
                                                 adaptive_banded);
-
 
     return std::move(batch);
 }
@@ -133,7 +132,7 @@
     bool help        = false;
     bool print       = false;
     bool print_graph = false;
-    bool adaptive = false;
+    bool adaptive    = false;       /// ToDo remove ...
 
     while ((c = getopt(argc, argv, "mlfpgha")) != -1)
     {
@@ -160,7 +159,6 @@
         case 'a':
             adaptive = true;
             break;
-        
         }
     }
 
@@ -191,25 +189,12 @@
     else
     {
         const std::string input_file = std::string(CUDAPOA_BENCHMARK_DATA_DIR) + "/sample-windows.txt";
-<<<<<<< HEAD
-        generate_window_data(input_file, 1, 100, windows, batch_size);
-    }
-
-    // Initialize batch.
-    std::unique_ptr<Batch> batch = initialize_batch(msa, banded, adaptive, batch_size);
-
-    // Loop over all the POA groups, add them to the batch and process them.
-    int32_t window_count = 0;
-
-    for (int32_t i = 0; i < get_size(windows);)
-=======
         parse_window_data_file(windows, input_file, 1000);
     }
 
     // Create a vector of POA groups based on windows
     std::vector<Group> poa_groups(windows.size());
     for (int32_t i = 0; i < get_size(windows); ++i)
->>>>>>> 4d54378b
     {
         Group& group = poa_groups[i];
         // Create a new entry for each sequence and add to the group.
@@ -227,7 +212,7 @@
     std::vector<BatchSize> list_of_batch_sizes;
     std::vector<std::vector<int32_t>> list_of_groups_per_batch;
 
-    get_multi_batch_sizes(list_of_batch_sizes, list_of_groups_per_batch, poa_groups, banded, msa);
+    get_multi_batch_sizes(list_of_batch_sizes, list_of_groups_per_batch, poa_groups, banded, adaptive, msa);
 
     int32_t group_count_offset = 0;
 
@@ -237,7 +222,7 @@
         auto& batch_group_ids = list_of_groups_per_batch[b];
 
         // Initialize batch.
-        std::unique_ptr<Batch> batch = initialize_batch(msa, banded, batch_size);
+        std::unique_ptr<Batch> batch = initialize_batch(msa, banded, adaptive, batch_size);
 
         // Loop over all the POA groups for the current batch, add them to the batch and process them.
         int32_t group_count = 0;
