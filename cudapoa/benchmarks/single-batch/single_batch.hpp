--- conflicted
+++ resolved
@@ -42,15 +42,8 @@
         cudaSetDevice(0);
         cudaMemGetInfo(&free, &total);
         size_t mem_per_batch = 0.9 * free;
-<<<<<<< HEAD
 
-        batch_ = create_batch(max_poas_per_batch, 200, 0, stream, mem_per_batch, OutputType::consensus, -8, -6, 8, false);
-=======
-        batch_               = create_batch(200, 0, mem_per_batch, OutputType::consensus, -8, -6, 8, false);
-        cudaStream_t stream;
-        cudaStreamCreate(&stream);
-        batch_->set_cuda_stream(stream);
->>>>>>> 9bea866f
+        batch_ = create_batch(200, 0, stream, mem_per_batch, OutputType::consensus, -8, -6, 8, false);
     }
 
     ~SingleBatch()
