/*
* Copyright (c) 2019, NVIDIA CORPORATION.  All rights reserved.
*
* NVIDIA CORPORATION and its licensors retain all intellectual property
* and proprietary rights in and to this software, related documentation
* and any modifications thereto.  Any use, reproduction, disclosure or
* distribution of this software and related documentation without an express
* license agreement from NVIDIA CORPORATION is strictly prohibited.
*/

#include <claragenomics/cudapoa/batch.hpp>

#include "gtest/gtest.h"

namespace claragenomics
{

namespace cudapoa
{

class TestCudapoaBatch : public ::testing::Test
{
public:
    void SetUp()
    {
        // Do noting for now, but place for
        // constructing test objects.
    }

<<<<<<< HEAD
    void initialize(int32_t max_poas,
                    int32_t max_sequences_per_poa,
                    int32_t device_id      = 0,
                    cudaStream_t stream    = 0,
=======
    void initialize(int32_t max_sequences_per_poa,
                    size_t mem_per_batch,
                    int32_t device_id,
>>>>>>> 9bea866f
                    int8_t output_mask     = OutputType::consensus,
                    int16_t gap_score      = -8,
                    int16_t mismatch_score = -6,
                    int16_t match_score    = 8,
                    bool banded_alignment  = false)
    {
        cudapoa_batch = claragenomics::cudapoa::create_batch(max_sequences_per_poa,
                                                             device_id,
                                                             mem_per_batch,
                                                             output_mask,
                                                             gap_score,
                                                             mismatch_score,
                                                             match_score,
                                                             banded_alignment);
    }

    size_t get_free_device_mem(int32_t device_id)
    {
        size_t total = 0, free = 0;
        cudaSetDevice(device_id);
        cudaMemGetInfo(&free, &total);
<<<<<<< HEAD
        size_t mem_per_batch = 0.9 * free;
        cudapoa_batch        = claragenomics::cudapoa::create_batch(max_poas, max_sequences_per_poa, device_id, stream, mem_per_batch, output_mask, gap_score, mismatch_score, match_score, banded_alignment);
=======
        return free;
>>>>>>> 9bea866f
    }

public:
    std::unique_ptr<claragenomics::cudapoa::Batch> cudapoa_batch;
};

TEST_F(TestCudapoaBatch, InitializeTest)
{
    const int32_t device_id = 0;
    size_t free             = get_free_device_mem(device_id);
    initialize(5, 0.9 * free, device_id);
    EXPECT_EQ(cudapoa_batch->batch_id(), 0);
    EXPECT_EQ(cudapoa_batch->get_total_poas(), 0);
}

TEST_F(TestCudapoaBatch, InitializeZeroMemTest)
{
    const int32_t device_id = 0;
    EXPECT_THROW(initialize(5, 0, device_id), std::runtime_error);
}

TEST_F(TestCudapoaBatch, AddPOATest)
{
    const int32_t device_id = 0;
    size_t free             = get_free_device_mem(device_id);
    initialize(5, 0.9 * free, device_id);
    Group poa_group;
    poa_group.push_back(Entry{});
    std::vector<StatusType> status;
    StatusType call_status = cudapoa_batch->add_poa_group(status, poa_group);
    EXPECT_EQ(call_status, StatusType::success) << static_cast<int32_t>(call_status);
    EXPECT_EQ(cudapoa_batch->get_total_poas(), 1);
    cudapoa_batch->reset();
    EXPECT_EQ(cudapoa_batch->get_total_poas(), 0);
}

TEST_F(TestCudapoaBatch, MaxSeqPerPOATest)
{
    const int32_t device_id = 0;
    size_t free             = get_free_device_mem(device_id);
    initialize(10, 0.9 * free, device_id);
    Group poa_group;
    std::vector<StatusType> status;

    int32_t seq_length = 20;
    std::string seq(seq_length, 'A');
    std::vector<int8_t> weights(seq_length, 1);
    for (uint16_t i = 0; i < 10; ++i)
    {
        Entry e{};
        e.seq     = seq.c_str();
        e.weights = weights.data();
        e.length  = seq.length();
        poa_group.push_back(e);
    }
    EXPECT_EQ(cudapoa_batch->add_poa_group(status, poa_group), StatusType::success);
    EXPECT_EQ(cudapoa_batch->get_total_poas(), 1);
    EXPECT_EQ(status.at(9), StatusType::exceeded_maximum_sequences_per_poa);
}

TEST_F(TestCudapoaBatch, MaxSeqSizeTest)
{
    const int32_t device_id = 0;
    size_t free             = get_free_device_mem(device_id);
    initialize(10, 0.9 * free, device_id);
    Group poa_group;
    std::vector<StatusType> status;
    Entry e{};

    int32_t seq_length = 1023;
    std::string seq(seq_length, 'A');
    std::vector<int8_t> weights(seq_length, 1);
    e.seq     = seq.c_str();
    e.weights = weights.data();
    e.length  = seq.length();
    poa_group.push_back(e);

    Entry e_2{};
    seq_length        = 1024;
    std::string seq_2 = std::string(seq_length, 'A');
    std::vector<int8_t> weights_2(seq_length, 1);
    e_2.seq     = seq_2.c_str();
    e_2.weights = weights_2.data();
    e_2.length  = seq_2.length();
    poa_group.push_back(e_2);

    EXPECT_EQ(cudapoa_batch->add_poa_group(status, poa_group), StatusType::success);
    EXPECT_EQ(status.at(1), StatusType::exceeded_maximum_sequence_size);
}

} // namespace cudapoa

} // namespace claragenomics<|MERGE_RESOLUTION|>--- conflicted
+++ resolved
@@ -27,16 +27,10 @@
         // constructing test objects.
     }
 
-<<<<<<< HEAD
-    void initialize(int32_t max_poas,
-                    int32_t max_sequences_per_poa,
-                    int32_t device_id      = 0,
-                    cudaStream_t stream    = 0,
-=======
     void initialize(int32_t max_sequences_per_poa,
                     size_t mem_per_batch,
                     int32_t device_id,
->>>>>>> 9bea866f
+                    cudaStream_t stream    = 0,
                     int8_t output_mask     = OutputType::consensus,
                     int16_t gap_score      = -8,
                     int16_t mismatch_score = -6,
@@ -45,6 +39,7 @@
     {
         cudapoa_batch = claragenomics::cudapoa::create_batch(max_sequences_per_poa,
                                                              device_id,
+                                                             stream,
                                                              mem_per_batch,
                                                              output_mask,
                                                              gap_score,
@@ -58,12 +53,7 @@
         size_t total = 0, free = 0;
         cudaSetDevice(device_id);
         cudaMemGetInfo(&free, &total);
-<<<<<<< HEAD
-        size_t mem_per_batch = 0.9 * free;
-        cudapoa_batch        = claragenomics::cudapoa::create_batch(max_poas, max_sequences_per_poa, device_id, stream, mem_per_batch, output_mask, gap_score, mismatch_score, match_score, banded_alignment);
-=======
         return free;
->>>>>>> 9bea866f
     }
 
 public:
