/*
* Copyright (c) 2019, NVIDIA CORPORATION.  All rights reserved.
*
* NVIDIA CORPORATION and its licensors retain all intellectual property
* and proprietary rights in and to this software, related documentation
* and any modifications thereto.  Any use, reproduction, disclosure or
* distribution of this software and related documentation without an express
* license agreement from NVIDIA CORPORATION is strictly prohibited.
*/

// Implementation file for CUDA POA kernels.

#include "cudapoa_kernels.cuh"
#include "cudapoa_nw.cu"
#include "cudapoa_nw_banded.cu"
#include "cudapoa_topsort.cu"
#include "cudapoa_add_alignment.cu"
#include "cudapoa_generate_consensus.cu"
#include "cudapoa_generate_msa.cu"

#include <claragenomics/utils/cudautils.hpp>
#include <claragenomics/cudapoa/batch.hpp>

namespace claraparabricks
{

namespace genomeworks
{

namespace cudapoa
{

/**
 * @brief The main kernel that runs the partial order alignment
 *        algorithm.
 *
 * @param[out] consensus_d                  Device buffer for generated consensus
 * @param[in] sequences_d                   Device buffer with sequences for all windows
 * @param[in] base_weights_d                Device buffer with base weights for all windows
 * @param[in] sequence_lengths_d            Device buffer sequence lengths
 * @param[in] window_details_d              Device buffer with structs encapsulating sequence details per window
 * @param[in] total_windows                 Total number of windows to process
 * @param[in] scores_d                      Device scratch space that scores alignment matrix score
 * @param[in] alignment_graph_d             Device scratch space for backtrace alignment of graph
 * @param[in] alignment_read_d              Device scratch space for backtrace alignment of sequence
 * @param[in] nodes_d                       Device scratch space for storing unique nodes in graph
 * @param[in] incoming_edges_d              Device scratch space for storing incoming edges per node
 * @param[in] incoming_edges_count_d        Device scratch space for storing number of incoming edges per node
 * @param[in] outgoing_edges_d              Device scratch space for storing outgoing edges per node
 * @param[in] outgoing_edges_count_d        Device scratch space for storing number of outgoing edges per node
 * @param[in] incoming_edge_w_d             Device scratch space for storing weight of incoming edges
 * @param[in] outgoing_edge_w_d             Device scratch space for storing weight of outgoing edges
 * @param[in] sorted_poa_d                  Device scratch space for storing sorted graph
 * @param[in] node_id_to_pos_d              Device scratch space for mapping node ID to position in graph
 * @graph[in] node_alignments_d             Device scratch space for storing alignment nodes per node in graph
 * @param[in] node_alignment_count_d        Device scratch space for storing number of aligned nodes
 * @param[in] sorted_poa_local_edge_count_d Device scratch space for maintaining edge counts during topological sort
 * @param[in] node_marks_d_                 Device scratch space for storing node marks when running spoa accurate top sort
 * @param[in] check_aligned_nodes_d_        Device scratch space for storing check for aligned nodes
 * @param[in] nodes_to_visit_d_             Device scratch space for storing stack of nodes to be visited in topsort
 * @param[in] node_coverage_counts_d_       Device scratch space for storing coverage of each node in graph.
 * @param[in] gap_score                     Score for inserting gap into alignment
 * @param[in] mismatch_score                Score for finding a mismatch in alignment
 * @param[in] match_score                   Score for finding a match in alignment
 */
template <int32_t TPB = 64, bool cuda_banded_alignment = false, bool msa = false, typename ScoreT, typename SizeT>
__global__ void generatePOAKernel(uint8_t* consensus_d,
                                  uint8_t* sequences_d,
                                  int8_t* base_weights_d,
                                  SizeT* sequence_lengths_d,
                                  genomeworks::cudapoa::WindowDetails* window_details_d,
                                  int32_t total_windows,
                                  ScoreT* scores_d,
                                  SizeT* alignment_graph_d,
                                  SizeT* alignment_read_d,
                                  uint8_t* nodes_d,
                                  SizeT* incoming_edges_d,
                                  uint16_t* incoming_edge_count_d,
                                  SizeT* outgoing_edges_d,
                                  uint16_t* outgoing_edge_count_d,
                                  uint16_t* incoming_edge_w_d,
                                  uint16_t* outgoing_edge_w_d,
                                  SizeT* sorted_poa_d,
                                  SizeT* node_id_to_pos_d,
                                  SizeT* node_alignments_d,
                                  uint16_t* node_alignment_count_d,
                                  uint16_t* sorted_poa_local_edge_count_d,
                                  uint8_t* node_marks_d_,
                                  bool* check_aligned_nodes_d_,
                                  SizeT* nodes_to_visit_d_,
                                  uint16_t* node_coverage_counts_d_,
                                  ScoreT gap_score,
                                  ScoreT mismatch_score,
                                  ScoreT match_score,
                                  uint32_t max_sequences_per_poa,
                                  SizeT* sequence_begin_nodes_ids_d,
                                  uint16_t* outgoing_edges_coverage_d,
                                  uint16_t* outgoing_edges_coverage_count_d,
                                  uint32_t max_nodes_per_window,
                                  uint32_t max_graph_dimension,
                                  uint32_t max_limit_consensus_size,
                                  uint32_t banded_alignment_band_width = 0)
{
    // shared error indicator within a warp
    bool warp_error = false;

    int32_t nwindows_per_block = TPB / WARP_SIZE;
    int32_t warp_idx           = threadIdx.x / WARP_SIZE;
    int32_t lane_idx           = threadIdx.x % WARP_SIZE;
    int32_t window_idx         = blockIdx.x * nwindows_per_block + warp_idx;

    if (window_idx >= total_windows)
        return;

    // Find the buffer offsets for each thread within the global memory buffers.
    uint8_t* nodes                        = &nodes_d[max_nodes_per_window * window_idx];
    SizeT* incoming_edges                 = &incoming_edges_d[window_idx * max_nodes_per_window * CUDAPOA_MAX_NODE_EDGES];
    uint16_t* incoming_edge_count         = &incoming_edge_count_d[window_idx * max_nodes_per_window];
    SizeT* outoing_edges                  = &outgoing_edges_d[window_idx * max_nodes_per_window * CUDAPOA_MAX_NODE_EDGES];
    uint16_t* outgoing_edge_count         = &outgoing_edge_count_d[window_idx * max_nodes_per_window];
    uint16_t* incoming_edge_weights       = &incoming_edge_w_d[window_idx * max_nodes_per_window * CUDAPOA_MAX_NODE_EDGES];
    uint16_t* outgoing_edge_weights       = &outgoing_edge_w_d[window_idx * max_nodes_per_window * CUDAPOA_MAX_NODE_EDGES];
    SizeT* sorted_poa                     = &sorted_poa_d[window_idx * max_nodes_per_window];
    SizeT* node_id_to_pos                 = &node_id_to_pos_d[window_idx * max_nodes_per_window];
    SizeT* node_alignments                = &node_alignments_d[window_idx * max_nodes_per_window * CUDAPOA_MAX_NODE_ALIGNMENTS];
    uint16_t* node_alignment_count        = &node_alignment_count_d[window_idx * max_nodes_per_window];
    uint16_t* sorted_poa_local_edge_count = &sorted_poa_local_edge_count_d[window_idx * max_nodes_per_window];

    int32_t scores_width = window_details_d[window_idx].scores_width;

    int64_t scores_offset;
    if (cuda_banded_alignment)
    {
        scores_offset = static_cast<int64_t>(max_graph_dimension) * static_cast<int64_t>(banded_alignment_band_width + CUDAPOA_BANDED_MATRIX_RIGHT_PADDING) * static_cast<int64_t>(window_idx);
    }
    else
    {
        scores_offset = static_cast<int64_t>(window_details_d[window_idx].scores_offset) * static_cast<int64_t>(max_graph_dimension);
    }
    ScoreT* scores = &scores_d[scores_offset];

    SizeT* alignment_graph         = &alignment_graph_d[max_graph_dimension * window_idx];
    SizeT* alignment_read          = &alignment_read_d[max_graph_dimension * window_idx];
    uint16_t* node_coverage_counts = &node_coverage_counts_d_[max_nodes_per_window * window_idx];

#ifdef SPOA_ACCURATE
    uint8_t* node_marks       = &node_marks_d_[max_nodes_per_window * window_idx];
    bool* check_aligned_nodes = &check_aligned_nodes_d_[max_nodes_per_window * window_idx];
    SizeT* nodes_to_visit     = &nodes_to_visit_d_[max_nodes_per_window * window_idx];
#endif

    SizeT* sequence_lengths = &sequence_lengths_d[window_details_d[window_idx].seq_len_buffer_offset];

    uint32_t num_sequences = window_details_d[window_idx].num_seqs;
    uint8_t* sequence      = &sequences_d[window_details_d[window_idx].seq_starts];
    int8_t* base_weights   = &base_weights_d[window_details_d[window_idx].seq_starts];

    uint8_t* consensus = &consensus_d[window_idx * max_limit_consensus_size];

    SizeT* sequence_begin_nodes_ids         = nullptr;
    uint16_t* outgoing_edges_coverage       = nullptr;
    uint16_t* outgoing_edges_coverage_count = nullptr;

    if (msa)
    {
        sequence_begin_nodes_ids      = &sequence_begin_nodes_ids_d[window_idx * max_sequences_per_poa];
        outgoing_edges_coverage       = &outgoing_edges_coverage_d[window_idx * max_nodes_per_window * CUDAPOA_MAX_NODE_EDGES * max_sequences_per_poa];
        outgoing_edges_coverage_count = &outgoing_edges_coverage_count_d[window_idx * max_nodes_per_window * CUDAPOA_MAX_NODE_EDGES];
    }

    if (lane_idx == 0)
    {
        // Create backbone for window based on first sequence in window.
        nodes[0]                                     = sequence[0];
        sorted_poa[0]                                = 0;
        incoming_edge_count[0]                       = 0;
        node_alignment_count[0]                      = 0;
        node_id_to_pos[0]                            = 0;
        outgoing_edge_count[sequence_lengths[0] - 1] = 0;
        incoming_edge_weights[0]                     = base_weights[0];
        node_coverage_counts[0]                      = 1;
        if (msa)
        {
            sequence_begin_nodes_ids[0] = 0;
        }

        //Build the rest of the graphs
        for (SizeT nucleotide_idx = 1; nucleotide_idx < sequence_lengths[0]; nucleotide_idx++)
        {
            nodes[nucleotide_idx]                                          = sequence[nucleotide_idx];
            sorted_poa[nucleotide_idx]                                     = nucleotide_idx;
            outoing_edges[(nucleotide_idx - 1) * CUDAPOA_MAX_NODE_EDGES]   = nucleotide_idx;
            outgoing_edge_count[nucleotide_idx - 1]                        = 1;
            incoming_edges[nucleotide_idx * CUDAPOA_MAX_NODE_EDGES]        = nucleotide_idx - SizeT(1);
            incoming_edge_weights[nucleotide_idx * CUDAPOA_MAX_NODE_EDGES] = base_weights[nucleotide_idx - 1] + base_weights[nucleotide_idx];
            incoming_edge_count[nucleotide_idx]                            = 1;
            node_alignment_count[nucleotide_idx]                           = 0;
            node_id_to_pos[nucleotide_idx]                                 = nucleotide_idx;
            node_coverage_counts[nucleotide_idx]                           = 1;
            if (msa)
            {
                outgoing_edges_coverage[(nucleotide_idx - 1) * CUDAPOA_MAX_NODE_EDGES * max_sequences_per_poa] = 0;
                outgoing_edges_coverage_count[(nucleotide_idx - 1) * CUDAPOA_MAX_NODE_EDGES]                   = 1;
            }
        }

        // Clear error code for window.
        consensus[0] = CUDAPOA_KERNEL_NOERROR_ENCOUNTERED;
    }

    __syncwarp();

    // Align each subsequent read, add alignment to graph, run topoligical sort.
    for (SizeT s = 1; s < num_sequences; s++)
    {
        SizeT seq_len = sequence_lengths[s];
        sequence += sequence_lengths[s - 1];     // increment the pointer so it is pointing to correct sequence data
        base_weights += sequence_lengths[s - 1]; // increment the pointer so it is pointing to correct sequence data

        if (lane_idx == 0)
        {
            if (sequence_lengths[0] >= max_nodes_per_window)
            {
                consensus[0] = CUDAPOA_KERNEL_ERROR_ENCOUNTERED;
                consensus[1] = static_cast<uint8_t>(StatusType::node_count_exceeded_maximum_graph_size);
                warp_error   = true;
            }
        }

        warp_error = __shfl_sync(FULL_MASK, warp_error, 0);
        if (warp_error)
        {
            return;
        }

        // Run Needleman-Wunsch alignment between graph and new sequence.
        SizeT alignment_length;

        if (cuda_banded_alignment)
        {
            alignment_length = runNeedlemanWunschBanded<uint8_t, ScoreT, SizeT>(nodes,
                                                                                sorted_poa,
                                                                                node_id_to_pos,
                                                                                sequence_lengths[0],
                                                                                incoming_edge_count,
                                                                                incoming_edges,
                                                                                outgoing_edge_count,
                                                                                sequence,
                                                                                seq_len,
                                                                                scores,
                                                                                alignment_graph,
                                                                                alignment_read,
                                                                                banded_alignment_band_width,
                                                                                gap_score,
                                                                                mismatch_score,
                                                                                match_score);
        }
        else
        {
            alignment_length = runNeedlemanWunsch<uint8_t, ScoreT, SizeT>(nodes,
                                                                          sorted_poa,
                                                                          node_id_to_pos,
                                                                          sequence_lengths[0],
                                                                          incoming_edge_count,
                                                                          incoming_edges,
                                                                          outgoing_edge_count,
                                                                          outoing_edges,
                                                                          sequence,
                                                                          seq_len,
                                                                          scores,
                                                                          scores_width,
                                                                          alignment_graph,
                                                                          alignment_read,
                                                                          gap_score,
                                                                          mismatch_score,
                                                                          match_score);
        }

        __syncwarp();

        if (alignment_length == -1)
        {
            if (lane_idx == 0)
            {
                consensus[0] = CUDAPOA_KERNEL_ERROR_ENCOUNTERED;
                consensus[1] = static_cast<uint8_t>(StatusType::loop_count_exceeded_upper_bound);
            }
            return;
        }

        if (lane_idx == 0)
        {

            // Add alignment to graph.
            SizeT new_node_count;
            uint8_t error_code = addAlignmentToGraph<msa>(new_node_count,
                                                          nodes, sequence_lengths[0],
                                                          node_alignments, node_alignment_count,
                                                          incoming_edges, incoming_edge_count,
                                                          outoing_edges, outgoing_edge_count,
                                                          incoming_edge_weights, outgoing_edge_weights,
                                                          alignment_length,
                                                          sorted_poa, alignment_graph,
                                                          sequence, alignment_read,
                                                          node_coverage_counts,
                                                          base_weights,
                                                          (sequence_begin_nodes_ids + s),
                                                          outgoing_edges_coverage,
                                                          outgoing_edges_coverage_count,
                                                          s,
                                                          max_sequences_per_poa,
                                                          max_nodes_per_window);

            if (error_code != 0)
            {
                consensus[0] = CUDAPOA_KERNEL_ERROR_ENCOUNTERED;
                consensus[1] = error_code;
                warp_error   = true;
            }
            else
            {
                sequence_lengths[0] = new_node_count;
                // Run a topsort on the graph.
#ifdef SPOA_ACCURATE
                // Exactly matches racon CPU results
                raconTopologicalSortDeviceUtil(sorted_poa,
                                               node_id_to_pos,
                                               new_node_count,
                                               incoming_edge_count,
                                               incoming_edges,
                                               node_alignment_count,
                                               node_alignments,
                                               node_marks,
                                               check_aligned_nodes,
                                               nodes_to_visit,
                                               cuda_banded_alignment,
                                               (uint16_t)max_nodes_per_window);
#else
                // Faster top sort
                topologicalSortDeviceUtil(sorted_poa,
                                          node_id_to_pos,
                                          new_node_count,
                                          incoming_edge_count,
                                          outoing_edges,
                                          outgoing_edge_count,
                                          sorted_poa_local_edge_count);
#endif
            }
        }

        __syncwarp();

        warp_error = __shfl_sync(FULL_MASK, warp_error, 0);
        if (warp_error)
        {
            return;
        }
    }
}

template <typename ScoreT, typename SizeT>
void generatePOAtemplated(genomeworks::cudapoa::OutputDetails* output_details_d,
                          genomeworks::cudapoa::InputDetails<SizeT>* input_details_d,
                          int32_t total_windows,
                          cudaStream_t stream,
                          genomeworks::cudapoa::AlignmentDetails<ScoreT, SizeT>* alignment_details_d,
                          genomeworks::cudapoa::GraphDetails<SizeT>* graph_details_d,
                          ScoreT gap_score,
                          ScoreT mismatch_score,
                          ScoreT match_score,
                          bool cuda_banded_alignment,
                          uint32_t max_sequences_per_poa,
                          int8_t output_mask,
                          const BatchSize& batch_size)
{
    // unpack output details
    uint8_t* consensus_d                  = output_details_d->consensus;
    uint16_t* coverage_d                  = output_details_d->coverage;
    uint8_t* multiple_sequence_alignments = output_details_d->multiple_sequence_alignments;

    // unpack input details
    uint8_t* sequences_d            = input_details_d->sequences;
    int8_t* base_weights_d          = input_details_d->base_weights;
    SizeT* sequence_lengths_d       = input_details_d->sequence_lengths;
    WindowDetails* window_details_d = input_details_d->window_details;
    SizeT* sequence_begin_nodes_ids = input_details_d->sequence_begin_nodes_ids;

    // unpack alignment details
    ScoreT* scores         = alignment_details_d->scores;
    SizeT* alignment_graph = alignment_details_d->alignment_graph;
    SizeT* alignment_read  = alignment_details_d->alignment_read;

    // unpack graph details
    uint8_t* nodes                          = graph_details_d->nodes;
    SizeT* node_alignments                  = graph_details_d->node_alignments;
    uint16_t* node_alignment_count          = graph_details_d->node_alignment_count;
    SizeT* incoming_edges                   = graph_details_d->incoming_edges;
    uint16_t* incoming_edge_count           = graph_details_d->incoming_edge_count;
    SizeT* outgoing_edges                   = graph_details_d->outgoing_edges;
    uint16_t* outgoing_edge_count           = graph_details_d->outgoing_edge_count;
    uint16_t* incoming_edge_w               = graph_details_d->incoming_edge_weights;
    uint16_t* outgoing_edge_w               = graph_details_d->outgoing_edge_weights;
    SizeT* sorted_poa                       = graph_details_d->sorted_poa;
    SizeT* node_id_to_pos                   = graph_details_d->sorted_poa_node_map;
    uint16_t* sorted_poa_local_edge_count   = graph_details_d->sorted_poa_local_edge_count;
    int32_t* consensus_scores               = graph_details_d->consensus_scores;
    SizeT* consensus_predecessors           = graph_details_d->consensus_predecessors;
    uint8_t* node_marks                     = graph_details_d->node_marks;
    bool* check_aligned_nodes               = graph_details_d->check_aligned_nodes;
    SizeT* nodes_to_visit                   = graph_details_d->nodes_to_visit;
    uint16_t* node_coverage_counts          = graph_details_d->node_coverage_counts;
    uint16_t* outgoing_edges_coverage       = graph_details_d->outgoing_edges_coverage;
    uint16_t* outgoing_edges_coverage_count = graph_details_d->outgoing_edges_coverage_count;
    SizeT* node_id_to_msa_pos               = graph_details_d->node_id_to_msa_pos;

    int32_t nwindows_per_block = CUDAPOA_THREADS_PER_BLOCK / WARP_SIZE;
    int32_t nblocks            = (total_windows + nwindows_per_block - 1) / nwindows_per_block;

    CGA_CU_CHECK_ERR(cudaDeviceSetCacheConfig(cudaFuncCachePreferL1));

    int32_t consensus_num_blocks = (total_windows / CUDAPOA_MAX_CONSENSUS_PER_BLOCK) + 1;
    if (cuda_banded_alignment)
    {
        if (output_mask & OutputType::consensus)
        {
            generatePOAKernel<CUDAPOA_BANDED_THREADS_PER_BLOCK, true, false, ScoreT, SizeT>
                <<<total_windows, CUDAPOA_BANDED_THREADS_PER_BLOCK, 0, stream>>>(consensus_d,
                                                                                 sequences_d,
                                                                                 base_weights_d,
                                                                                 sequence_lengths_d,
                                                                                 window_details_d,
                                                                                 total_windows,
                                                                                 scores,
                                                                                 alignment_graph,
                                                                                 alignment_read,
                                                                                 nodes,
                                                                                 incoming_edges,
                                                                                 incoming_edge_count,
                                                                                 outgoing_edges,
                                                                                 outgoing_edge_count,
                                                                                 incoming_edge_w,
                                                                                 outgoing_edge_w,
                                                                                 sorted_poa,
                                                                                 node_id_to_pos,
                                                                                 node_alignments,
                                                                                 node_alignment_count,
                                                                                 sorted_poa_local_edge_count,
                                                                                 node_marks,
                                                                                 check_aligned_nodes,
                                                                                 nodes_to_visit,
                                                                                 node_coverage_counts,
                                                                                 gap_score,
                                                                                 mismatch_score,
                                                                                 match_score,
                                                                                 max_sequences_per_poa,
                                                                                 sequence_begin_nodes_ids,
                                                                                 outgoing_edges_coverage,
                                                                                 outgoing_edges_coverage_count,
                                                                                 batch_size.max_nodes_per_window_banded,
                                                                                 batch_size.max_matrix_graph_dimension_banded,
                                                                                 batch_size.max_consensus_size,
                                                                                 batch_size.alignment_band_width);
            CGA_CU_CHECK_ERR(cudaPeekAtLastError());

            generateConsensusKernel<true, SizeT>
                <<<consensus_num_blocks, CUDAPOA_MAX_CONSENSUS_PER_BLOCK, 0, stream>>>(consensus_d,
                                                                                       coverage_d,
                                                                                       sequence_lengths_d,
                                                                                       window_details_d,
                                                                                       total_windows,
                                                                                       nodes,
                                                                                       incoming_edges,
                                                                                       incoming_edge_count,
                                                                                       outgoing_edges,
                                                                                       outgoing_edge_count,
                                                                                       incoming_edge_w,
                                                                                       sorted_poa,
                                                                                       node_id_to_pos,
                                                                                       node_alignments,
                                                                                       node_alignment_count,
                                                                                       consensus_scores,
                                                                                       consensus_predecessors,
                                                                                       node_coverage_counts,
                                                                                       batch_size.max_nodes_per_window_banded,
                                                                                       batch_size.max_consensus_size);
            CGA_CU_CHECK_ERR(cudaPeekAtLastError());
        }
        if (output_mask & OutputType::msa)
        {
            generatePOAKernel<CUDAPOA_BANDED_THREADS_PER_BLOCK, true, true, ScoreT, SizeT>
                <<<total_windows, CUDAPOA_BANDED_THREADS_PER_BLOCK, 0, stream>>>(consensus_d,
                                                                                 sequences_d,
                                                                                 base_weights_d,
                                                                                 sequence_lengths_d,
                                                                                 window_details_d,
                                                                                 total_windows,
                                                                                 scores,
                                                                                 alignment_graph,
                                                                                 alignment_read,
                                                                                 nodes,
                                                                                 incoming_edges,
                                                                                 incoming_edge_count,
                                                                                 outgoing_edges,
                                                                                 outgoing_edge_count,
                                                                                 incoming_edge_w,
                                                                                 outgoing_edge_w,
                                                                                 sorted_poa,
                                                                                 node_id_to_pos,
                                                                                 node_alignments,
                                                                                 node_alignment_count,
                                                                                 sorted_poa_local_edge_count,
                                                                                 node_marks,
                                                                                 check_aligned_nodes,
                                                                                 nodes_to_visit,
                                                                                 node_coverage_counts,
                                                                                 gap_score,
                                                                                 mismatch_score,
                                                                                 match_score,
                                                                                 max_sequences_per_poa,
                                                                                 sequence_begin_nodes_ids,
                                                                                 outgoing_edges_coverage,
                                                                                 outgoing_edges_coverage_count,
                                                                                 batch_size.max_nodes_per_window_banded,
                                                                                 batch_size.max_matrix_graph_dimension_banded,
                                                                                 batch_size.max_consensus_size,
                                                                                 batch_size.alignment_band_width);
            CGA_CU_CHECK_ERR(cudaPeekAtLastError());

            generateMSAKernel<true, SizeT>
                <<<total_windows, max_sequences_per_poa, 0, stream>>>(nodes,
                                                                      consensus_d,
                                                                      window_details_d,
                                                                      incoming_edge_count,
                                                                      incoming_edges,
                                                                      outgoing_edge_count,
                                                                      outgoing_edges,
                                                                      outgoing_edges_coverage,
                                                                      outgoing_edges_coverage_count,
                                                                      node_id_to_msa_pos,
                                                                      sequence_begin_nodes_ids,
                                                                      multiple_sequence_alignments,
                                                                      sequence_lengths_d,
                                                                      sorted_poa,
                                                                      node_alignments,
                                                                      node_alignment_count,
                                                                      max_sequences_per_poa,
                                                                      node_id_to_pos,
                                                                      node_marks,
                                                                      check_aligned_nodes,
                                                                      nodes_to_visit,
                                                                      batch_size.max_nodes_per_window,
                                                                      batch_size.max_nodes_per_window_banded,
                                                                      batch_size.max_consensus_size);
            CGA_CU_CHECK_ERR(cudaPeekAtLastError());
        }
    }
    else
    {
        if (output_mask & OutputType::consensus)
        {
            generatePOAKernel<CUDAPOA_THREADS_PER_BLOCK, false, false, ScoreT, SizeT>
                <<<nblocks, CUDAPOA_THREADS_PER_BLOCK, 0, stream>>>(consensus_d,
                                                                    sequences_d,
                                                                    base_weights_d,
                                                                    sequence_lengths_d,
                                                                    window_details_d,
                                                                    total_windows,
                                                                    scores,
                                                                    alignment_graph,
                                                                    alignment_read,
                                                                    nodes,
                                                                    incoming_edges,
                                                                    incoming_edge_count,
                                                                    outgoing_edges,
                                                                    outgoing_edge_count,
                                                                    incoming_edge_w,
                                                                    outgoing_edge_w,
                                                                    sorted_poa,
                                                                    node_id_to_pos,
                                                                    node_alignments,
                                                                    node_alignment_count,
                                                                    sorted_poa_local_edge_count,
                                                                    node_marks,
                                                                    check_aligned_nodes,
                                                                    nodes_to_visit,
                                                                    node_coverage_counts,
                                                                    gap_score,
                                                                    mismatch_score,
                                                                    match_score,
                                                                    max_sequences_per_poa,
                                                                    sequence_begin_nodes_ids,
                                                                    outgoing_edges_coverage,
                                                                    outgoing_edges_coverage_count,
                                                                    batch_size.max_nodes_per_window,
                                                                    batch_size.max_matrix_graph_dimension,
                                                                    batch_size.max_consensus_size);
            CGA_CU_CHECK_ERR(cudaPeekAtLastError());

            generateConsensusKernel<false, SizeT>
                <<<consensus_num_blocks, CUDAPOA_MAX_CONSENSUS_PER_BLOCK, 0, stream>>>(consensus_d,
                                                                                       coverage_d,
                                                                                       sequence_lengths_d,
                                                                                       window_details_d,
                                                                                       total_windows,
                                                                                       nodes,
                                                                                       incoming_edges,
                                                                                       incoming_edge_count,
                                                                                       outgoing_edges,
                                                                                       outgoing_edge_count,
                                                                                       incoming_edge_w,
                                                                                       sorted_poa,
                                                                                       node_id_to_pos,
                                                                                       node_alignments,
                                                                                       node_alignment_count,
                                                                                       consensus_scores,
                                                                                       consensus_predecessors,
                                                                                       node_coverage_counts,
                                                                                       batch_size.max_nodes_per_window,
                                                                                       batch_size.max_consensus_size);
            CGA_CU_CHECK_ERR(cudaPeekAtLastError());
        }
        if (output_mask & OutputType::msa)
        {
            generatePOAKernel<CUDAPOA_THREADS_PER_BLOCK, false, true, ScoreT, SizeT>
                <<<nblocks, CUDAPOA_THREADS_PER_BLOCK, 0, stream>>>(consensus_d,
                                                                    sequences_d,
                                                                    base_weights_d,
                                                                    sequence_lengths_d,
                                                                    window_details_d,
                                                                    total_windows,
                                                                    scores,
                                                                    alignment_graph,
                                                                    alignment_read,
                                                                    nodes,
                                                                    incoming_edges,
                                                                    incoming_edge_count,
                                                                    outgoing_edges,
                                                                    outgoing_edge_count,
                                                                    incoming_edge_w,
                                                                    outgoing_edge_w,
                                                                    sorted_poa,
                                                                    node_id_to_pos,
                                                                    node_alignments,
                                                                    node_alignment_count,
                                                                    sorted_poa_local_edge_count,
                                                                    node_marks,
                                                                    check_aligned_nodes,
                                                                    nodes_to_visit,
                                                                    node_coverage_counts,
                                                                    gap_score,
                                                                    mismatch_score,
                                                                    match_score,
                                                                    max_sequences_per_poa,
                                                                    sequence_begin_nodes_ids,
                                                                    outgoing_edges_coverage,
                                                                    outgoing_edges_coverage_count,
                                                                    batch_size.max_nodes_per_window,
                                                                    batch_size.max_matrix_graph_dimension,
                                                                    batch_size.max_consensus_size);
            CGA_CU_CHECK_ERR(cudaPeekAtLastError());

            generateMSAKernel<false, SizeT>
                <<<total_windows, max_sequences_per_poa, 0, stream>>>(nodes,
                                                                      consensus_d,
                                                                      window_details_d,
                                                                      incoming_edge_count,
                                                                      incoming_edges,
                                                                      outgoing_edge_count,
                                                                      outgoing_edges,
                                                                      outgoing_edges_coverage,
                                                                      outgoing_edges_coverage_count,
                                                                      node_id_to_msa_pos,
                                                                      sequence_begin_nodes_ids,
                                                                      multiple_sequence_alignments,
                                                                      sequence_lengths_d,
                                                                      sorted_poa,
                                                                      node_alignments,
                                                                      node_alignment_count,
                                                                      max_sequences_per_poa,
                                                                      node_id_to_pos,
                                                                      node_marks,
                                                                      check_aligned_nodes,
                                                                      nodes_to_visit,
                                                                      batch_size.max_nodes_per_window,
                                                                      batch_size.max_nodes_per_window_banded,
                                                                      batch_size.max_consensus_size);
            CGA_CU_CHECK_ERR(cudaPeekAtLastError());
        }
    }
}

// Host function call for POA kernel
void generatePOA(genomeworks::cudapoa::OutputDetails* output_details_d,
                 void* input_details_void,
                 int32_t total_windows,
                 cudaStream_t stream,
                 void* alignment_details_void,
                 void* graph_details_void,
                 int16_t gap_score,
                 int16_t mismatch_score,
                 int16_t match_score,
                 bool cuda_banded_alignment,
                 uint32_t max_sequences_per_poa,
                 int8_t output_mask,
                 const BatchSize& batch_size)
{
    if (use32bitScore(batch_size, gap_score, mismatch_score, match_score))
    {
        if (use32bitSize(batch_size, cuda_banded_alignment))
        {
            auto* alignment_details_d = static_cast<genomeworks::cudapoa::AlignmentDetails<int32_t, int32_t>*>(alignment_details_void);
            auto* input_details_d     = static_cast<genomeworks::cudapoa::InputDetails<int32_t>*>(input_details_void);
            auto* graph_details_d     = static_cast<genomeworks::cudapoa::GraphDetails<int32_t>*>(graph_details_void);

            genomeworks::cudapoa::generatePOAtemplated<int32_t, int32_t>(output_details_d,
                                                                         input_details_d,
                                                                         total_windows,
                                                                         stream,
                                                                         alignment_details_d,
                                                                         graph_details_d,
                                                                         (int32_t)gap_score,
                                                                         (int32_t)mismatch_score,
                                                                         (int32_t)match_score,
                                                                         cuda_banded_alignment,
                                                                         max_sequences_per_poa,
                                                                         output_mask,
                                                                         batch_size);
        }
        else
        {
            auto* alignment_details_d = static_cast<genomeworks::cudapoa::AlignmentDetails<int32_t, int16_t>*>(alignment_details_void);
            auto* input_details_d     = static_cast<genomeworks::cudapoa::InputDetails<int16_t>*>(input_details_void);
            auto* graph_details_d     = static_cast<genomeworks::cudapoa::GraphDetails<int16_t>*>(graph_details_void);

            genomeworks::cudapoa::generatePOAtemplated<int32_t, int16_t>(output_details_d,
                                                                         input_details_d,
                                                                         total_windows,
                                                                         stream,
                                                                         alignment_details_d,
                                                                         graph_details_d,
                                                                         (int32_t)gap_score,
                                                                         (int32_t)mismatch_score,
                                                                         (int32_t)match_score,
                                                                         cuda_banded_alignment,
                                                                         max_sequences_per_poa,
                                                                         output_mask,
                                                                         batch_size);
        }
    }
    else
    {
        // if ScoreT is 16-bit, then it's safe to assume SizeT is 16-bit
        auto* alignment_details_d = static_cast<genomeworks::cudapoa::AlignmentDetails<int16_t, int16_t>*>(alignment_details_void);
        auto* input_details_d     = static_cast<genomeworks::cudapoa::InputDetails<int16_t>*>(input_details_void);
        auto* graph_details_d     = static_cast<genomeworks::cudapoa::GraphDetails<int16_t>*>(graph_details_void);

        genomeworks::cudapoa::generatePOAtemplated<int16_t, int16_t>(output_details_d,
                                                                     input_details_d,
                                                                     total_windows,
                                                                     stream,
                                                                     alignment_details_d,
                                                                     graph_details_d,
                                                                     gap_score,
                                                                     mismatch_score,
                                                                     match_score,
                                                                     cuda_banded_alignment,
                                                                     max_sequences_per_poa,
                                                                     output_mask,
                                                                     batch_size);
    }
}

void addAlignment(uint8_t* nodes,
                  void* node_count_void,
                  void* node_alignments_void, uint16_t* node_alignment_count,
                  void* incoming_edges_void, uint16_t* incoming_edge_count,
                  void* outgoing_edges_void, uint16_t* outgoing_edge_count,
                  uint16_t* incoming_edge_w, uint16_t* outgoing_edge_w,
                  void* alignment_length_void,
                  void* graph_void,
                  void* alignment_graph_void,
                  uint8_t* read,
                  void* alignment_read_void,
                  uint16_t* node_coverage_counts,
                  int8_t* base_weights,
                  void* sequence_begin_nodes_ids_void,
                  uint16_t* outgoing_edges_coverage,
                  uint16_t* outgoing_edges_coverage_count,
                  uint16_t s,
                  uint32_t max_sequences_per_poa,
                  uint32_t max_limit_nodes_per_window,
                  bool cuda_banded_alignment,
                  const BatchSize& batch_size)
{
    if (use32bitSize(batch_size, cuda_banded_alignment))
    {
        auto* node_count               = static_cast<int32_t*>(node_count_void);
        auto* node_alignments          = static_cast<int32_t*>(node_alignments_void);
        auto* incoming_edges           = static_cast<int32_t*>(incoming_edges_void);
        auto* outgoing_edges           = static_cast<int32_t*>(outgoing_edges_void);
        auto* alignment_length         = static_cast<int32_t*>(alignment_length_void);
        auto* graph                    = static_cast<int32_t*>(graph_void);
        auto* alignment_graph          = static_cast<int32_t*>(alignment_graph_void);
        auto* alignment_read           = static_cast<int32_t*>(alignment_read_void);
        auto* sequence_begin_nodes_ids = static_cast<int32_t*>(sequence_begin_nodes_ids_void);

        addAlignmentTemplated<int32_t>(nodes,
                                       node_count,
                                       node_alignments, node_alignment_count,
                                       incoming_edges, incoming_edge_count,
                                       outgoing_edges, outgoing_edge_count,
                                       incoming_edge_w, outgoing_edge_w,
                                       alignment_length,
                                       graph,
                                       alignment_graph,
                                       read,
                                       alignment_read,
                                       node_coverage_counts,
                                       base_weights,
                                       sequence_begin_nodes_ids,
                                       outgoing_edges_coverage,
                                       outgoing_edges_coverage_count,
                                       s,
                                       max_sequences_per_poa,
                                       max_limit_nodes_per_window);
    }
    else
    {
        auto* node_count               = static_cast<int16_t*>(node_count_void);
        auto* node_alignments          = static_cast<int16_t*>(node_alignments_void);
        auto* incoming_edges           = static_cast<int16_t*>(incoming_edges_void);
        auto* outgoing_edges           = static_cast<int16_t*>(outgoing_edges_void);
        auto* alignment_length         = static_cast<int16_t*>(alignment_length_void);
        auto* graph                    = static_cast<int16_t*>(graph_void);
        auto* alignment_graph          = static_cast<int16_t*>(alignment_graph_void);
        auto* alignment_read           = static_cast<int16_t*>(alignment_read_void);
        auto* sequence_begin_nodes_ids = static_cast<int16_t*>(sequence_begin_nodes_ids_void);

        addAlignmentTemplated<int16_t>(nodes,
                                       node_count,
                                       node_alignments, node_alignment_count,
                                       incoming_edges, incoming_edge_count,
                                       outgoing_edges, outgoing_edge_count,
                                       incoming_edge_w, outgoing_edge_w,
                                       alignment_length,
                                       graph,
                                       alignment_graph,
                                       read,
                                       alignment_read,
                                       node_coverage_counts,
                                       base_weights,
                                       sequence_begin_nodes_ids,
                                       outgoing_edges_coverage,
                                       outgoing_edges_coverage_count,
                                       s,
                                       max_sequences_per_poa,
                                       max_limit_nodes_per_window);
    }
}

void runNW(uint8_t* nodes,
           void* graph_void,
           void* node_id_to_pos_void,
           int32_t graph_count,
           uint16_t* incoming_edge_count,
           void* incoming_edges_void,
           uint16_t* outgoing_edge_count,
           void* outgoing_edges_void,
           uint8_t* read,
           uint16_t read_count,
           int16_t* scores,
           int32_t scores_width,
           void* alignment_graph_void,
           void* alignment_read_void,
           int16_t gap_score,
           int16_t mismatch_score,
           int16_t match_score,
           void* aligned_nodes_void,
           bool cuda_banded_alignment,
           const BatchSize& batch_size)
{
    if (use32bitSize(batch_size, cuda_banded_alignment))
    {
        auto* graph           = static_cast<int32_t*>(graph_void);
        auto* node_id_to_pos  = static_cast<int32_t*>(node_id_to_pos_void);
        auto* incoming_edges  = static_cast<int32_t*>(incoming_edges_void);
        auto* outgoing_edges  = static_cast<int32_t*>(outgoing_edges_void);
        auto* alignment_graph = static_cast<int32_t*>(alignment_graph_void);
        auto* alignment_read  = static_cast<int32_t*>(alignment_read_void);
        auto* aligned_nodes   = static_cast<int32_t*>(aligned_nodes_void);

        runNWtemplated<int32_t>(nodes,
                                graph,
                                node_id_to_pos,
                                static_cast<int32_t>(graph_count),
                                incoming_edge_count,
                                incoming_edges,
                                outgoing_edge_count,
                                outgoing_edges,
                                read,
                                static_cast<int32_t>(read_count),
                                scores,
                                scores_width,
                                alignment_graph,
                                alignment_read,
                                gap_score,
                                mismatch_score,
                                match_score,
                                aligned_nodes);
    }
    else
    {
        auto* graph           = static_cast<int16_t*>(graph_void);
        auto* node_id_to_pos  = static_cast<int16_t*>(node_id_to_pos_void);
        auto* incoming_edges  = static_cast<int16_t*>(incoming_edges_void);
        auto* outgoing_edges  = static_cast<int16_t*>(outgoing_edges_void);
        auto* alignment_graph = static_cast<int16_t*>(alignment_graph_void);
        auto* alignment_read  = static_cast<int16_t*>(alignment_read_void);
        auto* aligned_nodes   = static_cast<int16_t*>(aligned_nodes_void);

        runNWtemplated<int16_t>(nodes,
                                graph,
                                node_id_to_pos,
                                static_cast<int16_t>(graph_count),
                                incoming_edge_count,
                                incoming_edges,
                                outgoing_edge_count,
                                outgoing_edges,
                                read,
                                static_cast<int16_t>(read_count),
                                scores,
                                scores_width,
                                alignment_graph,
                                alignment_read,
                                gap_score,
                                mismatch_score,
                                match_score,
                                aligned_nodes);
    }
}

void generateConsensusTestHost(uint8_t* nodes,
                               int32_t node_count,
                               void* graph_void,
                               void* node_id_to_pos_void,
                               void* incoming_edges_void,
                               uint16_t* incoming_edge_count,
                               void* outgoing_edges_void,
                               uint16_t* outgoing_edge_count,
                               uint16_t* incoming_edge_w,
                               void* predecessors_void,
                               int32_t* scores,
                               uint8_t* consensus,
                               uint16_t* coverage,
                               uint16_t* node_coverage_counts,
                               void* node_alignments_void,
                               uint16_t* node_alignment_count,
                               uint32_t max_limit_consensus_size,
                               bool cuda_banded_alignment,
                               const BatchSize& batch_size)
{
    if (use32bitSize(batch_size, cuda_banded_alignment))
    {
        auto* graph           = static_cast<int32_t*>(graph_void);
        auto* node_id_to_pos  = static_cast<int32_t*>(node_id_to_pos_void);
        auto* incoming_edges  = static_cast<int32_t*>(incoming_edges_void);
        auto* outgoing_edges  = static_cast<int32_t*>(outgoing_edges_void);
        auto* predecessors    = static_cast<int32_t*>(predecessors_void);
        auto* node_alignments = static_cast<int32_t*>(node_alignments_void);

        generateConsensusTemplated(nodes,
                                   node_count,
                                   graph,
                                   node_id_to_pos,
                                   incoming_edges,
                                   incoming_edge_count,
                                   outgoing_edges,
                                   outgoing_edge_count,
                                   incoming_edge_w,
                                   predecessors,
                                   scores,
                                   consensus,
                                   coverage,
                                   node_coverage_counts,
                                   node_alignments,
                                   node_alignment_count,
                                   max_limit_consensus_size);
    }
    else
    {
        auto* graph           = static_cast<int16_t*>(graph_void);
        auto* node_id_to_pos  = static_cast<int16_t*>(node_id_to_pos_void);
        auto* incoming_edges  = static_cast<int16_t*>(incoming_edges_void);
        auto* outgoing_edges  = static_cast<int16_t*>(outgoing_edges_void);
        auto* predecessors    = static_cast<int16_t*>(predecessors_void);
        auto* node_alignments = static_cast<int16_t*>(node_alignments_void);

        generateConsensusTemplated(nodes,
                                   static_cast<int16_t>(node_count),
                                   graph,
                                   node_id_to_pos,
                                   incoming_edges,
                                   incoming_edge_count,
                                   outgoing_edges,
                                   outgoing_edge_count,
                                   incoming_edge_w,
                                   predecessors,
                                   scores,
                                   consensus,
                                   coverage,
                                   node_coverage_counts,
                                   node_alignments,
                                   node_alignment_count,
                                   max_limit_consensus_size);
    }
}

void runTopSort(void* sorted_poa_void,
                void* sorted_poa_node_map_void,
                int32_t node_count,
                uint16_t* incoming_edge_count,
                void* outgoing_edges_void,
                uint16_t* outgoing_edge_count,
                uint16_t* local_incoming_edge_count,
                bool cuda_banded_alignment,
                const BatchSize& batch_size)
{
    if (use32bitSize(batch_size, cuda_banded_alignment))
    {
        auto* sorted_poa          = static_cast<int32_t*>(sorted_poa_void);
        auto* sorted_poa_node_map = static_cast<int32_t*>(sorted_poa_node_map_void);
        auto* outgoing_edges      = static_cast<int32_t*>(outgoing_edges_void);

        runTopSortTemplated(sorted_poa,
                            sorted_poa_node_map,
                            node_count,
                            incoming_edge_count,
                            outgoing_edges,
                            outgoing_edge_count,
                            local_incoming_edge_count);
    }
    else
    {
        auto* sorted_poa          = static_cast<int16_t*>(sorted_poa_void);
        auto* sorted_poa_node_map = static_cast<int16_t*>(sorted_poa_node_map_void);
        auto* outgoing_edges      = static_cast<int16_t*>(outgoing_edges_void);

        runTopSortTemplated(sorted_poa,
                            sorted_poa_node_map,
                            static_cast<int16_t>(node_count),
                            incoming_edge_count,
                            outgoing_edges,
                            outgoing_edge_count,
                            local_incoming_edge_count);
    }
}

<<<<<<< HEAD
=======
bool use32bitScore(const BatchSize& batch_size, const int16_t gap_score, const int16_t mismatch_score, const int16_t match_score)
{
    // theoretical max score takes place when sequence and graph completely match with each other
    int32_t upper_bound = batch_size.max_sequence_size * match_score;
    // theoretical min score takes place when sequence and graph do not include a single match
    // it is assumed max_sequence_size <= max_matrix_graph_dimension; gap_score and match_scores are negative, and match_score is positive
    int32_t lower_bound = batch_size.max_sequence_size * std::max(gap_score, mismatch_score) + (batch_size.max_matrix_graph_dimension - batch_size.max_sequence_size) * gap_score;
    // if theoretical upper or lower bound exceed the range represented by int16_t, then int32_t should be used
    return (upper_bound > INT16_MAX || (-lower_bound) > (INT16_MAX + 1));
}

bool use32bitSize(const BatchSize& batch_size, bool banded)
{
    int32_t max_length = batch_size.max_consensus_size;
    if (banded)
    {
        max_length = std::max(max_length, batch_size.max_matrix_graph_dimension_banded);
    }
    else
    {
        max_length = std::max(max_length, batch_size.max_matrix_graph_dimension);
    }
    max_length = std::max(max_length, batch_size.max_matrix_sequence_dimension);
    //if max array length in POA analysis exceeds the range represented by int16_t, then int32_t should be used
    return (max_length > INT16_MAX);
}

>>>>>>> 16231c66
} // namespace cudapoa

} // namespace genomeworks

} // namespace claraparabricks<|MERGE_RESOLUTION|>--- conflicted
+++ resolved
@@ -1055,36 +1055,6 @@
     }
 }
 
-<<<<<<< HEAD
-=======
-bool use32bitScore(const BatchSize& batch_size, const int16_t gap_score, const int16_t mismatch_score, const int16_t match_score)
-{
-    // theoretical max score takes place when sequence and graph completely match with each other
-    int32_t upper_bound = batch_size.max_sequence_size * match_score;
-    // theoretical min score takes place when sequence and graph do not include a single match
-    // it is assumed max_sequence_size <= max_matrix_graph_dimension; gap_score and match_scores are negative, and match_score is positive
-    int32_t lower_bound = batch_size.max_sequence_size * std::max(gap_score, mismatch_score) + (batch_size.max_matrix_graph_dimension - batch_size.max_sequence_size) * gap_score;
-    // if theoretical upper or lower bound exceed the range represented by int16_t, then int32_t should be used
-    return (upper_bound > INT16_MAX || (-lower_bound) > (INT16_MAX + 1));
-}
-
-bool use32bitSize(const BatchSize& batch_size, bool banded)
-{
-    int32_t max_length = batch_size.max_consensus_size;
-    if (banded)
-    {
-        max_length = std::max(max_length, batch_size.max_matrix_graph_dimension_banded);
-    }
-    else
-    {
-        max_length = std::max(max_length, batch_size.max_matrix_graph_dimension);
-    }
-    max_length = std::max(max_length, batch_size.max_matrix_sequence_dimension);
-    //if max array length in POA analysis exceeds the range represented by int16_t, then int32_t should be used
-    return (max_length > INT16_MAX);
-}
-
->>>>>>> 16231c66
 } // namespace cudapoa
 
 } // namespace genomeworks
