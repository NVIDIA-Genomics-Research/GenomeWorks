/*
* Copyright (c) 2019, NVIDIA CORPORATION.  All rights reserved.
*
* NVIDIA CORPORATION and its licensors retain all intellectual property
* and proprietary rights in and to this software, related documentation
* and any modifications thereto.  Any use, reproduction, disclosure or
* distribution of this software and related documentation without an express
* license agreement from NVIDIA CORPORATION is strictly prohibited.
*/

#pragma once

#include "cudapoa_kernels.cuh"

#include <memory>
#include <vector>
#include <stdint.h>
#include <string>
#include <cuda_runtime_api.h>
#include <claragenomics/cudapoa/batch.hpp>

#include <claragenomics/utils/cudautils.hpp>
#include <claragenomics/logging/logging.hpp>
#include <claragenomics/utils/signed_integer_utils.hpp>

#ifndef CGA_LOG_LEVEL
#ifndef NDEBUG
/// \brief Defines the logging level used in the current module
#define CGA_LOG_LEVEL cga_log_level_debug
#else // NDEBUG
/// \brief Defines the logging level used in the current module
#define CGA_LOG_LEVEL cga_log_level_error
#endif // NDEBUG
#endif // CGA_LOG_LEVEL

namespace claragenomics
{

namespace cudapoa
{

template <typename ScoreT, typename SizeT>
class BatchBlock
{
public:
    BatchBlock(int32_t device_id, size_t avail_mem, int8_t output_mask, const BatchSize& batch_size, bool banded_alignment = false)
        : max_sequences_per_poa_(throw_on_negative(batch_size.max_sequences_per_poa, "Maximum sequences per POA has to be non-negative"))
        , banded_alignment_(banded_alignment)
        , device_id_(throw_on_negative(device_id, "Device ID has to be non-negative"))
        , output_mask_(output_mask)
    {
        scoped_device_switch dev(device_id_);

        matrix_sequence_dimension_ = banded_alignment_ ? CUDAPOA_BANDED_MAX_MATRIX_SEQUENCE_DIMENSION : batch_size.max_matrix_sequence_dimension;
        max_graph_dimension_       = banded_alignment_ ? batch_size.max_matrix_graph_dimension_banded : batch_size.max_matrix_graph_dimension;
        max_nodes_per_window_      = banded_alignment_ ? batch_size.max_nodes_per_window_banded : batch_size.max_nodes_per_window;

        // calculate static and dynamic sizes of buffers needed per POA entry.
        int64_t host_size_fixed, device_size_fixed;
        int64_t host_size_per_poa, device_size_per_poa;
        std::tie(host_size_fixed, device_size_fixed, host_size_per_poa, device_size_per_poa) = calculate_space_per_poa(batch_size);

        // Using 2x as a buffer.
        size_t minimum_device_mem = 2 * (device_size_fixed + device_size_per_poa);
        if (avail_mem < minimum_device_mem)
        {
            std::string msg = std::string("Require at least ")
                                  .append(std::to_string(minimum_device_mem))
                                  .append(" bytes of device memory per CUDAPOA batch to process correctly.");
            throw std::runtime_error(msg);
        }

        // Calculate max POAs possible based on available memory.
        int64_t device_size_per_score_matrix = static_cast<int64_t>(matrix_sequence_dimension_) * static_cast<int64_t>(max_graph_dimension_) * sizeof(ScoreT);
        max_poas_                            = avail_mem / (device_size_per_poa + device_size_per_score_matrix);

        // Update final sizes for block based on calculated maximum POAs.
        output_size_ = max_poas_ * static_cast<int64_t>(batch_size.max_consensus_size);
        input_size_  = max_poas_ * max_sequences_per_poa_ * static_cast<int64_t>(batch_size.max_sequence_size);
        total_h_     = max_poas_ * host_size_per_poa + host_size_fixed;
        total_d_     = avail_mem;

        // Allocate.
        CGA_CU_CHECK_ERR(cudaHostAlloc((void**)&block_data_h_, total_h_, cudaHostAllocDefault));
        CGA_CU_CHECK_ERR(cudaMalloc((void**)&block_data_d_, total_d_));
    }

    ~BatchBlock()
    {
        CGA_CU_CHECK_ERR(cudaFree(block_data_d_));
        CGA_CU_CHECK_ERR(cudaFreeHost(block_data_h_));
    }

    void get_output_details(OutputDetails** output_details_h_p, OutputDetails** output_details_d_p)
    {
        OutputDetails* output_details_h{};
        OutputDetails* output_details_d{};

        // on host
        output_details_h = reinterpret_cast<OutputDetails*>(&block_data_h_[offset_h_]);
        offset_h_ += sizeof(OutputDetails);
        output_details_h->consensus = &block_data_h_[offset_h_];
        offset_h_ += output_size_ * sizeof(*output_details_h->consensus);
        if (output_mask_ & OutputType::consensus)
        {
            output_details_h->coverage = reinterpret_cast<decltype(output_details_h->coverage)>(&block_data_h_[offset_h_]);
            offset_h_ += output_size_ * sizeof(*output_details_h->coverage);
        }
        if (output_mask_ & OutputType::msa)
        {
            output_details_h->multiple_sequence_alignments = reinterpret_cast<decltype(output_details_h->multiple_sequence_alignments)>(&block_data_h_[offset_h_]);
            offset_h_ += output_size_ * max_sequences_per_poa_ * sizeof(*output_details_h->multiple_sequence_alignments);
        }

        output_details_d = reinterpret_cast<OutputDetails*>(&block_data_h_[offset_h_]);
        offset_h_ += sizeof(OutputDetails);

        // on device
        output_details_d->consensus = &block_data_d_[offset_d_];
        offset_d_ += cudautils::align<int64_t, 8>(output_size_ * sizeof(*output_details_d->consensus));
        if (output_mask_ & OutputType::consensus)
        {
            output_details_d->coverage = reinterpret_cast<decltype(output_details_d->coverage)>(&block_data_d_[offset_d_]);
            offset_d_ += cudautils::align<int64_t, 8>(output_size_ * sizeof(*output_details_d->coverage));
        }
        if (output_mask_ & OutputType::msa)
        {
            output_details_d->multiple_sequence_alignments = reinterpret_cast<decltype(output_details_d->multiple_sequence_alignments)>(&block_data_d_[offset_d_]);
            offset_d_ += cudautils::align<int64_t, 8>(output_size_ * max_sequences_per_poa_ * sizeof(*output_details_d->multiple_sequence_alignments));
        }

        *output_details_h_p = output_details_h;
        *output_details_d_p = output_details_d;
    }

    void get_input_details(InputDetails<SizeT>** input_details_h_p, InputDetails<SizeT>** input_details_d_p)
    {
        // on host
        InputDetails<SizeT>* input_details_h{};
        InputDetails<SizeT>* input_details_d{};

        input_details_h = reinterpret_cast<InputDetails<SizeT>*>(&block_data_h_[offset_h_]);
        offset_h_ += sizeof(InputDetails<SizeT>);
        input_details_h->sequences = &block_data_h_[offset_h_];
<<<<<<< HEAD
        offset_h_ += input_size_ * sizeof(*input_details_h->sequences);
        input_details_h->base_weights = reinterpret_cast<decltype(input_details_h->base_weights)>(&block_data_h_[offset_h_]);
        offset_h_ += input_size_ * sizeof(*input_details_h->base_weights);
        input_details_h->sequence_lengths = reinterpret_cast<decltype(input_details_h->sequence_lengths)>(&block_data_h_[offset_h_]);
        offset_h_ += max_poas_ * max_sequences_per_poa_ * sizeof(*input_details_h->sequence_lengths);
        input_details_h->window_details = reinterpret_cast<decltype(input_details_h->window_details)>(&block_data_h_[offset_h_]);
        offset_h_ += max_poas_ * sizeof(*input_details_h->window_details);
        if (output_mask_ & OutputType::msa)
        {
            input_details_h->sequence_begin_nodes_ids = reinterpret_cast<decltype(input_details_h->sequence_begin_nodes_ids)>(&block_data_h_[offset_h_]);
            offset_h_ += max_poas_ * max_sequences_per_poa_ * sizeof(*input_details_h->sequence_begin_nodes_ids);
=======
        offset_h_ += input_size_ * sizeof(uint8_t);
        input_details_h->base_weights = reinterpret_cast<int8_t*>(&block_data_h_[offset_h_]);
        offset_h_ += input_size_ * sizeof(int8_t);
        input_details_h->sequence_lengths = reinterpret_cast<SizeT*>(&block_data_h_[offset_h_]);
        offset_h_ += max_poas_ * max_sequences_per_poa_ * sizeof(SizeT);
        input_details_h->window_details = reinterpret_cast<WindowDetails*>(&block_data_h_[offset_h_]);
        offset_h_ += max_poas_ * sizeof(WindowDetails);
        if (output_mask_ & OutputType::msa)
        {
            input_details_h->sequence_begin_nodes_ids = reinterpret_cast<SizeT*>(&block_data_h_[offset_h_]);
            offset_h_ += max_poas_ * max_sequences_per_poa_ * sizeof(SizeT);
>>>>>>> e9bde6c2
        }

        input_details_d = reinterpret_cast<InputDetails<SizeT>*>(&block_data_h_[offset_h_]);
        offset_h_ += sizeof(InputDetails<SizeT>);

        // on device
        input_details_d->sequences = &block_data_d_[offset_d_];
<<<<<<< HEAD
        offset_d_ += cudautils::align<int64_t, 8>(input_size_ * sizeof(*input_details_d->sequences));
        input_details_d->base_weights = reinterpret_cast<decltype(input_details_d->base_weights)>(&block_data_d_[offset_d_]);
        offset_d_ += cudautils::align<int64_t, 8>(input_size_ * sizeof(*input_details_d->base_weights));
        input_details_d->sequence_lengths = reinterpret_cast<decltype(input_details_d->sequence_lengths)>(&block_data_d_[offset_d_]);
        offset_d_ += cudautils::align<int64_t, 8>(max_poas_ * max_sequences_per_poa_ * sizeof(*input_details_d->sequence_lengths));
        input_details_d->window_details = reinterpret_cast<decltype(input_details_d->window_details)>(&block_data_d_[offset_d_]);
        offset_d_ += cudautils::align<int64_t, 8>(max_poas_ * sizeof(*input_details_d->window_details));
        if (output_mask_ & OutputType::msa)
        {
            input_details_d->sequence_begin_nodes_ids = reinterpret_cast<decltype(input_details_d->sequence_begin_nodes_ids)>(&block_data_d_[offset_d_]);
            offset_d_ += cudautils::align<int64_t, 8>(max_poas_ * max_sequences_per_poa_ * sizeof(*input_details_d->sequence_begin_nodes_ids));
=======
        offset_d_ += cudautils::align<int64_t, 8>(input_size_ * sizeof(uint8_t));
        input_details_d->base_weights = reinterpret_cast<int8_t*>(&block_data_d_[offset_d_]);
        offset_d_ += cudautils::align<int64_t, 8>(input_size_ * sizeof(int8_t));
        input_details_d->sequence_lengths = reinterpret_cast<SizeT*>(&block_data_d_[offset_d_]);
        offset_d_ += cudautils::align<int64_t, 8>(max_poas_ * max_sequences_per_poa_ * sizeof(SizeT));
        input_details_d->window_details = reinterpret_cast<WindowDetails*>(&block_data_d_[offset_d_]);
        offset_d_ += cudautils::align<int64_t, 8>(max_poas_ * sizeof(WindowDetails));
        if (output_mask_ & OutputType::msa)
        {
            input_details_d->sequence_begin_nodes_ids = reinterpret_cast<SizeT*>(&block_data_d_[offset_d_]);
            offset_d_ += cudautils::align<int64_t, 8>(max_poas_ * max_sequences_per_poa_ * sizeof(SizeT));
>>>>>>> e9bde6c2
        }

        *input_details_h_p = input_details_h;
        *input_details_d_p = input_details_d;
    }

    void get_alignment_details(AlignmentDetails<ScoreT, SizeT>** alignment_details_d_p)
    {
        AlignmentDetails<ScoreT, SizeT>* alignment_details_d{};

        // on host
        alignment_details_d = reinterpret_cast<AlignmentDetails<ScoreT, SizeT>*>(&block_data_h_[offset_h_]);
        offset_h_ += sizeof(AlignmentDetails<ScoreT, SizeT>);

        // on device;
<<<<<<< HEAD
        alignment_details_d->alignment_graph = reinterpret_cast<decltype(alignment_details_d->alignment_graph)>(&block_data_d_[offset_d_]);
        offset_d_ += cudautils::align<int64_t, 8>(sizeof(*alignment_details_d->alignment_graph) * max_graph_dimension_ * max_poas_);
        alignment_details_d->alignment_read = reinterpret_cast<decltype(alignment_details_d->alignment_read)>(&block_data_d_[offset_d_]);
        offset_d_ += cudautils::align<int64_t, 8>(sizeof(*alignment_details_d->alignment_read) * max_graph_dimension_ * max_poas_);
=======
        alignment_details_d->alignment_graph = reinterpret_cast<SizeT*>(&block_data_d_[offset_d_]);
        offset_d_ += cudautils::align<int64_t, 8>(sizeof(SizeT) * max_graph_dimension_ * max_poas_);
        alignment_details_d->alignment_read = reinterpret_cast<SizeT*>(&block_data_d_[offset_d_]);
        offset_d_ += cudautils::align<int64_t, 8>(sizeof(SizeT) * max_graph_dimension_ * max_poas_);
>>>>>>> e9bde6c2

        // rest of the available memory is assigned to scores buffer
        alignment_details_d->scorebuf_alloc_size = total_d_ - offset_d_;
        alignment_details_d->scores              = reinterpret_cast<decltype(alignment_details_d->scores)>(&block_data_d_[offset_d_]);
        *alignment_details_d_p                   = alignment_details_d;
    }

    void get_graph_details(GraphDetails<SizeT>** graph_details_d_p, GraphDetails<SizeT>** graph_details_h_p)
    {
        GraphDetails<SizeT>* graph_details_d{};
        GraphDetails<SizeT>* graph_details_h{};

        // on host
        graph_details_h = reinterpret_cast<GraphDetails<SizeT>*>(&block_data_h_[offset_h_]);
        offset_h_ += sizeof(GraphDetails<SizeT>);
        graph_details_h->nodes = &block_data_h_[offset_h_];
<<<<<<< HEAD
        offset_h_ += sizeof(*graph_details_h->nodes) * max_nodes_per_window_ * max_poas_;
        graph_details_h->incoming_edges = reinterpret_cast<decltype(graph_details_h->incoming_edges)>(&block_data_h_[offset_h_]);
        offset_h_ += sizeof(*graph_details_h->incoming_edges) * max_nodes_per_window_ * CUDAPOA_MAX_NODE_EDGES * max_poas_;
        graph_details_h->incoming_edge_weights = reinterpret_cast<decltype(graph_details_h->incoming_edge_weights)>(&block_data_h_[offset_h_]);
        offset_h_ += sizeof(*graph_details_h->incoming_edge_weights) * max_nodes_per_window_ * CUDAPOA_MAX_NODE_EDGES * max_poas_;
        graph_details_h->incoming_edge_count = reinterpret_cast<decltype(graph_details_h->incoming_edge_count)>(&block_data_h_[offset_h_]);
        offset_h_ += sizeof(*graph_details_h->incoming_edge_count) * max_nodes_per_window_ * max_poas_;
        graph_details_d = reinterpret_cast<GraphDetails*>(&block_data_h_[offset_h_]);
        offset_h_ += sizeof(GraphDetails);
=======
        offset_h_ += sizeof(uint8_t) * max_nodes_per_window_ * max_poas_;
        graph_details_h->incoming_edges = reinterpret_cast<SizeT*>(&block_data_h_[offset_h_]);
        offset_h_ += sizeof(SizeT) * max_nodes_per_window_ * CUDAPOA_MAX_NODE_EDGES * max_poas_;
        graph_details_h->incoming_edge_weights = reinterpret_cast<uint16_t*>(&block_data_h_[offset_h_]);
        offset_h_ += sizeof(uint16_t) * max_nodes_per_window_ * CUDAPOA_MAX_NODE_EDGES * max_poas_;
        graph_details_h->incoming_edge_count = reinterpret_cast<uint16_t*>(&block_data_h_[offset_h_]);
        offset_h_ += sizeof(uint16_t) * max_nodes_per_window_ * max_poas_;
        graph_details_d = reinterpret_cast<GraphDetails<SizeT>*>(&block_data_h_[offset_h_]);
        offset_h_ += sizeof(GraphDetails<SizeT>);
>>>>>>> e9bde6c2
        graph_details_d->nodes = &block_data_h_[offset_h_];

        // on device
        graph_details_d->nodes = &block_data_d_[offset_d_];
<<<<<<< HEAD
        offset_d_ += cudautils::align<int64_t, 8>(sizeof(*graph_details_h->nodes) * max_nodes_per_window_ * max_poas_);
        graph_details_d->node_alignments = reinterpret_cast<decltype(graph_details_d->node_alignments)>(&block_data_d_[offset_d_]);
        offset_d_ += cudautils::align<int64_t, 8>(sizeof(*graph_details_d->node_alignments) * max_nodes_per_window_ * CUDAPOA_MAX_NODE_ALIGNMENTS * max_poas_);
        graph_details_d->node_alignment_count = reinterpret_cast<decltype(graph_details_d->node_alignment_count)>(&block_data_d_[offset_d_]);
        offset_d_ += cudautils::align<int64_t, 8>(sizeof(*graph_details_d->node_alignment_count) * max_nodes_per_window_ * max_poas_);
        graph_details_d->incoming_edges = reinterpret_cast<decltype(graph_details_d->incoming_edges)>(&block_data_d_[offset_d_]);
        offset_d_ += cudautils::align<int64_t, 8>(sizeof(*graph_details_d->incoming_edges) * max_nodes_per_window_ * CUDAPOA_MAX_NODE_EDGES * max_poas_);
        graph_details_d->incoming_edge_count = reinterpret_cast<decltype(graph_details_d->incoming_edge_count)>(&block_data_d_[offset_d_]);
        offset_d_ += cudautils::align<int64_t, 8>(sizeof(*graph_details_d->incoming_edge_count) * max_nodes_per_window_ * max_poas_);
        graph_details_d->outgoing_edges = reinterpret_cast<decltype(graph_details_d->outgoing_edges)>(&block_data_d_[offset_d_]);
        offset_d_ += cudautils::align<int64_t, 8>(sizeof(*graph_details_d->outgoing_edges) * max_nodes_per_window_ * CUDAPOA_MAX_NODE_EDGES * max_poas_);
        graph_details_d->outgoing_edge_count = reinterpret_cast<decltype(graph_details_d->outgoing_edge_count)>(&block_data_d_[offset_d_]);
        offset_d_ += cudautils::align<int64_t, 8>(sizeof(*graph_details_d->outgoing_edge_count) * max_nodes_per_window_ * max_poas_);
        graph_details_d->incoming_edge_weights = reinterpret_cast<decltype(graph_details_d->incoming_edge_weights)>(&block_data_d_[offset_d_]);
        offset_d_ += cudautils::align<int64_t, 8>(sizeof(*graph_details_d->incoming_edge_weights) * max_nodes_per_window_ * CUDAPOA_MAX_NODE_EDGES * max_poas_);
        graph_details_d->outgoing_edge_weights = reinterpret_cast<decltype(graph_details_d->outgoing_edge_weights)>(&block_data_d_[offset_d_]);
        offset_d_ += cudautils::align<int64_t, 8>(sizeof(*graph_details_d->outgoing_edge_weights) * max_nodes_per_window_ * CUDAPOA_MAX_NODE_EDGES * max_poas_);
        graph_details_d->sorted_poa = reinterpret_cast<decltype(graph_details_d->sorted_poa)>(&block_data_d_[offset_d_]);
        offset_d_ += cudautils::align<int64_t, 8>(sizeof(*graph_details_d->sorted_poa) * max_nodes_per_window_ * max_poas_);
        graph_details_d->sorted_poa_node_map = reinterpret_cast<decltype(graph_details_d->sorted_poa_node_map)>(&block_data_d_[offset_d_]);
        offset_d_ += cudautils::align<int64_t, 8>(sizeof(*graph_details_d->sorted_poa_node_map) * max_nodes_per_window_ * max_poas_);
        graph_details_d->sorted_poa_local_edge_count = reinterpret_cast<decltype(graph_details_d->sorted_poa_local_edge_count)>(&block_data_d_[offset_d_]);
        offset_d_ += cudautils::align<int64_t, 8>(sizeof(*graph_details_d->sorted_poa_local_edge_count) * max_nodes_per_window_ * max_poas_);
        if (output_mask_ & OutputType::consensus)
        {
            graph_details_d->consensus_scores = reinterpret_cast<decltype(graph_details_d->consensus_scores)>(&block_data_d_[offset_d_]);
            offset_d_ += cudautils::align<int64_t, 8>(sizeof(*graph_details_d->consensus_scores) * max_nodes_per_window_ * max_poas_);
            graph_details_d->consensus_predecessors = reinterpret_cast<decltype(graph_details_d->consensus_predecessors)>(&block_data_d_[offset_d_]);
            offset_d_ += cudautils::align<int64_t, 8>(sizeof(*graph_details_d->consensus_predecessors) * max_nodes_per_window_ * max_poas_);
        }

        graph_details_d->node_marks = reinterpret_cast<decltype(graph_details_d->node_marks)>(&block_data_d_[offset_d_]);
        offset_d_ += cudautils::align<int64_t, 8>(sizeof(*graph_details_d->node_marks) * max_nodes_per_window_ * max_poas_);
        graph_details_d->check_aligned_nodes = reinterpret_cast<decltype(graph_details_d->check_aligned_nodes)>(&block_data_d_[offset_d_]);
        offset_d_ += cudautils::align<int64_t, 8>(sizeof(*graph_details_d->check_aligned_nodes) * max_nodes_per_window_ * max_poas_);
        graph_details_d->nodes_to_visit = reinterpret_cast<decltype(graph_details_d->nodes_to_visit)>(&block_data_d_[offset_d_]);
        offset_d_ += cudautils::align<int64_t, 8>(sizeof(*graph_details_d->nodes_to_visit) * max_nodes_per_window_ * max_poas_);
        graph_details_d->node_coverage_counts = reinterpret_cast<decltype(graph_details_d->node_coverage_counts)>(&block_data_d_[offset_d_]);
        offset_d_ += cudautils::align<int64_t, 8>(sizeof(*graph_details_d->node_coverage_counts) * max_nodes_per_window_ * max_poas_);
        if (output_mask_ & OutputType::msa)
        {
            graph_details_d->outgoing_edges_coverage = reinterpret_cast<decltype(graph_details_d->outgoing_edges_coverage)>(&block_data_d_[offset_d_]);
            offset_d_ += cudautils::align<int64_t, 8>(sizeof(*graph_details_d->outgoing_edges_coverage) * max_nodes_per_window_ * CUDAPOA_MAX_NODE_EDGES * max_sequences_per_poa_ * max_poas_);
            graph_details_d->outgoing_edges_coverage_count = reinterpret_cast<decltype(graph_details_d->outgoing_edges_coverage_count)>(&block_data_d_[offset_d_]);
            offset_d_ += cudautils::align<int64_t, 8>(sizeof(*graph_details_d->outgoing_edges_coverage_count) * max_nodes_per_window_ * CUDAPOA_MAX_NODE_EDGES * max_poas_);
            graph_details_d->node_id_to_msa_pos = reinterpret_cast<decltype(graph_details_d->node_id_to_msa_pos)>(&block_data_d_[offset_d_]);
            offset_d_ += cudautils::align<int64_t, 8>(sizeof(*graph_details_d->node_id_to_msa_pos) * max_nodes_per_window_ * max_poas_);
=======
        offset_d_ += cudautils::align<int64_t, 8>(sizeof(uint8_t) * max_nodes_per_window_ * max_poas_);
        graph_details_d->node_alignments = reinterpret_cast<SizeT*>(&block_data_d_[offset_d_]);
        offset_d_ += cudautils::align<int64_t, 8>(sizeof(SizeT) * max_nodes_per_window_ * CUDAPOA_MAX_NODE_ALIGNMENTS * max_poas_);
        graph_details_d->node_alignment_count = reinterpret_cast<uint16_t*>(&block_data_d_[offset_d_]);
        offset_d_ += cudautils::align<int64_t, 8>(sizeof(uint16_t) * max_nodes_per_window_ * max_poas_);
        graph_details_d->incoming_edges = reinterpret_cast<SizeT*>(&block_data_d_[offset_d_]);
        offset_d_ += cudautils::align<int64_t, 8>(sizeof(SizeT) * max_nodes_per_window_ * CUDAPOA_MAX_NODE_EDGES * max_poas_);
        graph_details_d->incoming_edge_count = reinterpret_cast<uint16_t*>(&block_data_d_[offset_d_]);
        offset_d_ += cudautils::align<int64_t, 8>(sizeof(uint16_t) * max_nodes_per_window_ * max_poas_);
        graph_details_d->outgoing_edges = reinterpret_cast<SizeT*>(&block_data_d_[offset_d_]);
        offset_d_ += cudautils::align<int64_t, 8>(sizeof(SizeT) * max_nodes_per_window_ * CUDAPOA_MAX_NODE_EDGES * max_poas_);
        graph_details_d->outgoing_edge_count = reinterpret_cast<uint16_t*>(&block_data_d_[offset_d_]);
        offset_d_ += cudautils::align<int64_t, 8>(sizeof(uint16_t) * max_nodes_per_window_ * max_poas_);
        graph_details_d->incoming_edge_weights = reinterpret_cast<uint16_t*>(&block_data_d_[offset_d_]);
        offset_d_ += cudautils::align<int64_t, 8>(sizeof(uint16_t) * max_nodes_per_window_ * CUDAPOA_MAX_NODE_EDGES * max_poas_);
        graph_details_d->outgoing_edge_weights = reinterpret_cast<uint16_t*>(&block_data_d_[offset_d_]);
        offset_d_ += cudautils::align<int64_t, 8>(sizeof(uint16_t) * max_nodes_per_window_ * CUDAPOA_MAX_NODE_EDGES * max_poas_);
        graph_details_d->sorted_poa = reinterpret_cast<SizeT*>(&block_data_d_[offset_d_]);
        offset_d_ += cudautils::align<int64_t, 8>(sizeof(SizeT) * max_nodes_per_window_ * max_poas_);
        graph_details_d->sorted_poa_node_map = reinterpret_cast<SizeT*>(&block_data_d_[offset_d_]);
        offset_d_ += cudautils::align<int64_t, 8>(sizeof(SizeT) * max_nodes_per_window_ * max_poas_);
        graph_details_d->sorted_poa_local_edge_count = reinterpret_cast<uint16_t*>(&block_data_d_[offset_d_]);
        offset_d_ += cudautils::align<int64_t, 8>(sizeof(uint16_t) * max_nodes_per_window_ * max_poas_);
        if (output_mask_ & OutputType::consensus)
        {
            graph_details_d->consensus_scores = reinterpret_cast<int32_t*>(&block_data_d_[offset_d_]);
            offset_d_ += cudautils::align<int64_t, 8>(sizeof(int32_t) * max_nodes_per_window_ * max_poas_);
            graph_details_d->consensus_predecessors = reinterpret_cast<SizeT*>(&block_data_d_[offset_d_]);
            offset_d_ += cudautils::align<int64_t, 8>(sizeof(SizeT) * max_nodes_per_window_ * max_poas_);
        }

        graph_details_d->node_marks = reinterpret_cast<uint8_t*>(&block_data_d_[offset_d_]);
        offset_d_ += cudautils::align<int64_t, 8>(sizeof(int8_t) * max_nodes_per_window_ * max_poas_);
        graph_details_d->check_aligned_nodes = reinterpret_cast<bool*>(&block_data_d_[offset_d_]);
        offset_d_ += cudautils::align<int64_t, 8>(sizeof(bool) * max_nodes_per_window_ * max_poas_);
        graph_details_d->nodes_to_visit = reinterpret_cast<SizeT*>(&block_data_d_[offset_d_]);
        offset_d_ += cudautils::align<int64_t, 8>(sizeof(SizeT) * max_nodes_per_window_ * max_poas_);
        graph_details_d->node_coverage_counts = reinterpret_cast<uint16_t*>(&block_data_d_[offset_d_]);
        offset_d_ += cudautils::align<int64_t, 8>(sizeof(uint16_t) * max_nodes_per_window_ * max_poas_);
        if (output_mask_ & OutputType::msa)
        {
            graph_details_d->outgoing_edges_coverage = reinterpret_cast<uint16_t*>(&block_data_d_[offset_d_]);
            offset_d_ += cudautils::align<int64_t, 8>(sizeof(uint16_t) * max_nodes_per_window_ * CUDAPOA_MAX_NODE_EDGES * max_sequences_per_poa_ * max_poas_);
            graph_details_d->outgoing_edges_coverage_count = reinterpret_cast<uint16_t*>(&block_data_d_[offset_d_]);
            offset_d_ += cudautils::align<int64_t, 8>(sizeof(uint16_t) * max_nodes_per_window_ * CUDAPOA_MAX_NODE_EDGES * max_poas_);
            graph_details_d->node_id_to_msa_pos = reinterpret_cast<SizeT*>(&block_data_d_[offset_d_]);
            offset_d_ += cudautils::align<int64_t, 8>(sizeof(SizeT) * max_nodes_per_window_ * max_poas_);
>>>>>>> e9bde6c2
        }

        *graph_details_d_p = graph_details_d;
        *graph_details_h_p = graph_details_h;
    }

    uint8_t* get_block_host()
    {
        return block_data_h_;
    }

    uint8_t* get_block_device()
    {
        return block_data_d_;
    }

    int32_t get_max_poas() const { return max_poas_; };

protected:
    // Returns amount of host and device memory needed to store metadata per POA entry.
    // The first two elements of the tuple are fixed host and device sizes that
    // don't vary based on POA count. The latter two are host and device
    // buffer sizes that scale with number of POA entries to process. These sizes do
    // not include the scoring matrix needs for POA processing.
    std::tuple<int64_t, int64_t, int64_t, int64_t> calculate_space_per_poa(const BatchSize& batch_size)
    {
        const int32_t poa_count = 1;

        int64_t host_size_fixed = 0, device_size_fixed = 0;
        int64_t host_size_per_poa = 0, device_size_per_poa = 0;

        int64_t input_size_per_poa  = max_sequences_per_poa_ * batch_size.max_sequence_size * poa_count;
        int64_t output_size_per_poa = batch_size.max_consensus_size * poa_count;

        // for output - host
        host_size_fixed += sizeof(OutputDetails);                                                                                                                        // output_details_h_
        host_size_per_poa += output_size_per_poa * sizeof(*OutputDetails::consensus);                                                                                    // output_details_h_->consensus
        host_size_per_poa += (output_mask_ & OutputType::consensus) ? output_size_per_poa * sizeof(*OutputDetails::coverage) : 0;                                        // output_details_h_->coverage
        host_size_per_poa += (output_mask_ & OutputType::msa) ? output_size_per_poa * max_sequences_per_poa_ * sizeof(*OutputDetails::multiple_sequence_alignments) : 0; // output_details_h_->multiple_sequence_alignments
        host_size_per_poa += sizeof(OutputDetails);                                                                                                                      // output_details_d_
        // for output - device
        device_size_per_poa += output_size_per_poa * sizeof(*OutputDetails::consensus);                                                                                    // output_details_d_->consensus
        device_size_per_poa += (output_mask_ & OutputType::consensus) ? output_size_per_poa * sizeof(*OutputDetails::coverage) : 0;                                        // output_details_d_->coverage
        device_size_per_poa += (output_mask_ & OutputType::msa) ? output_size_per_poa * max_sequences_per_poa_ * sizeof(*OutputDetails::multiple_sequence_alignments) : 0; // output_details_d_->multiple_sequence_alignments

        // for input - host
<<<<<<< HEAD
        host_size_fixed += sizeof(InputDetails);                                                                                                          // input_details_h_
        host_size_per_poa += input_size_per_poa * sizeof(*InputDetails::sequences);                                                                       // input_details_h_->sequences
        host_size_per_poa += input_size_per_poa * sizeof(*InputDetails::base_weights);                                                                    // input_details_h_->base_weights
        host_size_per_poa += poa_count * max_sequences_per_poa_ * sizeof(*InputDetails::sequence_lengths);                                                // input_details_h_->sequence_lengths
        host_size_per_poa += poa_count * sizeof(WindowDetails);                                                                                           // input_details_h_->window_details
        host_size_per_poa += (output_mask_ & OutputType::msa) ? poa_count * max_sequences_per_poa_ * sizeof(*InputDetails::sequence_begin_nodes_ids) : 0; // input_details_h_->sequence_begin_nodes_ids

        host_size_fixed += sizeof(InputDetails); // input_details_d_
        // for input - device
        device_size_per_poa += input_size_per_poa * sizeof(*InputDetails::sequences);                                                                       // input_details_d_->sequences
        device_size_per_poa += input_size_per_poa * sizeof(*InputDetails::base_weights);                                                                    // input_details_d_->base_weights
        device_size_per_poa += poa_count * max_sequences_per_poa_ * sizeof(*InputDetails::sequence_lengths);                                                // input_details_d_->sequence_lengths
        device_size_per_poa += poa_count * sizeof(WindowDetails);                                                                                           // input_details_d_->window_details
        device_size_per_poa += (output_mask_ & OutputType::msa) ? poa_count * max_sequences_per_poa_ * sizeof(*InputDetails::sequence_begin_nodes_ids) : 0; // input_details_d_->sequence_begin_nodes_ids

        // for graph - host
        host_size_fixed += sizeof(GraphDetails);                                                                                        // graph_details_h_
        host_size_fixed += sizeof(GraphDetails);                                                                                        // graph_details_d_
        host_size_per_poa += sizeof(*GraphDetails::nodes) * max_nodes_per_window_ * poa_count;                                          // graph_details_h_->nodes
        host_size_per_poa += sizeof(*GraphDetails::incoming_edges) * max_nodes_per_window_ * CUDAPOA_MAX_NODE_EDGES * poa_count;        // graph_details_d_->incoming_edges
        host_size_per_poa += sizeof(*GraphDetails::incoming_edge_weights) * max_nodes_per_window_ * CUDAPOA_MAX_NODE_EDGES * poa_count; // graph_details_d_->incoming_edge_weights
        host_size_per_poa += sizeof(*GraphDetails::incoming_edge_count) * max_nodes_per_window_ * poa_count;                            // graph_details_d_->incoming_edge_count

        // for graph - device
        device_size_per_poa += sizeof(*GraphDetails::nodes) * max_nodes_per_window_ * poa_count;                                                                                                            // graph_details_d_->nodes
        device_size_per_poa += sizeof(*GraphDetails::node_alignments) * max_nodes_per_window_ * CUDAPOA_MAX_NODE_ALIGNMENTS * poa_count;                                                                    // graph_details_d_->node_alignments
        device_size_per_poa += sizeof(*GraphDetails::node_alignment_count) * max_nodes_per_window_ * poa_count;                                                                                             // graph_details_d_->node_alignment_count
        device_size_per_poa += sizeof(*GraphDetails::incoming_edges) * max_nodes_per_window_ * CUDAPOA_MAX_NODE_EDGES * poa_count;                                                                          // graph_details_d_->incoming_edges
        device_size_per_poa += sizeof(*GraphDetails::incoming_edge_count) * max_nodes_per_window_ * poa_count;                                                                                              // graph_details_d_->incoming_edge_count
        device_size_per_poa += sizeof(*GraphDetails::outgoing_edges) * max_nodes_per_window_ * CUDAPOA_MAX_NODE_EDGES * poa_count;                                                                          // graph_details_d_->outgoing_edges
        device_size_per_poa += sizeof(*GraphDetails::outgoing_edge_count) * max_nodes_per_window_ * poa_count;                                                                                              // graph_details_d_->outgoing_edge_count
        device_size_per_poa += sizeof(*GraphDetails::incoming_edge_weights) * max_nodes_per_window_ * CUDAPOA_MAX_NODE_EDGES * poa_count;                                                                   // graph_details_d_->incoming_edge_weights
        device_size_per_poa += sizeof(*GraphDetails::outgoing_edge_weights) * max_nodes_per_window_ * CUDAPOA_MAX_NODE_EDGES * poa_count;                                                                   // graph_details_d_->outgoing_edge_weights
        device_size_per_poa += sizeof(*GraphDetails::sorted_poa) * max_nodes_per_window_ * poa_count;                                                                                                       // graph_details_d_->sorted_poa
        device_size_per_poa += sizeof(*GraphDetails::sorted_poa_node_map) * max_nodes_per_window_ * poa_count;                                                                                              // graph_details_d_->sorted_poa_node_map
        device_size_per_poa += sizeof(*GraphDetails::sorted_poa_local_edge_count) * max_nodes_per_window_ * poa_count;                                                                                      // graph_details_d_->sorted_poa_local_edge_count
        device_size_per_poa += (output_mask_ & OutputType::consensus) ? sizeof(*GraphDetails::consensus_scores) * max_nodes_per_window_ * poa_count : 0;                                                    // graph_details_d_->consensus_scores
        device_size_per_poa += (output_mask_ & OutputType::consensus) ? sizeof(*GraphDetails::consensus_predecessors) * max_nodes_per_window_ * poa_count : 0;                                              // graph_details_d_->consensus_predecessors
        device_size_per_poa += sizeof(*GraphDetails::node_marks) * max_nodes_per_window_ * poa_count;                                                                                                       // graph_details_d_->node_marks
        device_size_per_poa += sizeof(*GraphDetails::check_aligned_nodes) * max_nodes_per_window_ * poa_count;                                                                                              // graph_details_d_->check_aligned_nodes
        device_size_per_poa += sizeof(*GraphDetails::nodes_to_visit) * max_nodes_per_window_ * poa_count;                                                                                                   // graph_details_d_->nodes_to_visit
        device_size_per_poa += sizeof(*GraphDetails::node_coverage_counts) * max_nodes_per_window_ * poa_count;                                                                                             // graph_details_d_->node_coverage_counts
        device_size_per_poa += (output_mask_ & OutputType::msa) ? sizeof(*GraphDetails::outgoing_edges_coverage) * max_nodes_per_window_ * CUDAPOA_MAX_NODE_EDGES * max_sequences_per_poa_ * poa_count : 0; // graph_details_d_->outgoing_edges_coverage
        device_size_per_poa += (output_mask_ & OutputType::msa) ? sizeof(*GraphDetails::outgoing_edge_count) * max_nodes_per_window_ * CUDAPOA_MAX_NODE_EDGES * poa_count : 0;                              // graph_details_d_->outgoing_edges_coverage_count
        device_size_per_poa += (output_mask_ & OutputType::msa) ? sizeof(*GraphDetails::node_id_to_msa_pos) * max_nodes_per_window_ * poa_count : 0;                                                        // graph_details_d_->node_id_to_msa_pos
=======
        host_size_fixed += sizeof(InputDetails<SizeT>);                                                                 // input_details_h_
        host_size_per_poa += input_size_per_poa * sizeof(uint8_t);                                                      // input_details_h_->sequences
        host_size_per_poa += input_size_per_poa * sizeof(int8_t);                                                       // input_details_h_->base_weights
        host_size_per_poa += poa_count * max_sequences_per_poa_ * sizeof(SizeT);                                        // input_details_h_->sequence_lengths
        host_size_per_poa += poa_count * sizeof(WindowDetails);                                                         // input_details_h_->window_details
        host_size_per_poa += (output_mask_ & OutputType::msa) ? poa_count * max_sequences_per_poa_ * sizeof(SizeT) : 0; // input_details_h_->sequence_begin_nodes_ids

        host_size_fixed += sizeof(InputDetails<SizeT>); // input_details_d_
        // for input - device
        device_size_per_poa += input_size_per_poa * sizeof(uint8_t);                                                      // input_details_d_->sequences
        device_size_per_poa += input_size_per_poa * sizeof(int8_t);                                                       // input_details_d_->base_weights
        device_size_per_poa += poa_count * max_sequences_per_poa_ * sizeof(SizeT);                                        // input_details_d_->sequence_lengths
        device_size_per_poa += poa_count * sizeof(WindowDetails);                                                         // input_details_d_->window_details
        device_size_per_poa += (output_mask_ & OutputType::msa) ? poa_count * max_sequences_per_poa_ * sizeof(SizeT) : 0; // input_details_d_->sequence_begin_nodes_ids

        // for graph - host
        host_size_fixed += sizeof(GraphDetails<SizeT>);                                                     // graph_details_h_
        host_size_fixed += sizeof(GraphDetails<SizeT>);                                                     // graph_details_d_
        host_size_per_poa += sizeof(uint8_t) * max_nodes_per_window_ * poa_count;                           // graph_details_h_->nodes
        host_size_per_poa += sizeof(SizeT) * max_nodes_per_window_ * CUDAPOA_MAX_NODE_EDGES * poa_count;    // graph_details_d_->incoming_edges
        host_size_per_poa += sizeof(uint16_t) * max_nodes_per_window_ * CUDAPOA_MAX_NODE_EDGES * poa_count; // graph_details_d_->incoming_edge_weights
        host_size_per_poa += sizeof(uint16_t) * max_nodes_per_window_ * poa_count;                          // graph_details_d_->incoming_edge_count

        // for graph - device
        device_size_per_poa += sizeof(uint8_t) * max_nodes_per_window_ * poa_count;                                                                                           // graph_details_d_->nodes
        device_size_per_poa += sizeof(SizeT) * max_nodes_per_window_ * CUDAPOA_MAX_NODE_ALIGNMENTS * poa_count;                                                               // graph_details_d_->node_alignments
        device_size_per_poa += sizeof(uint16_t) * max_nodes_per_window_ * poa_count;                                                                                          // graph_details_d_->node_alignment_count
        device_size_per_poa += sizeof(SizeT) * max_nodes_per_window_ * CUDAPOA_MAX_NODE_EDGES * poa_count;                                                                    // graph_details_d_->incoming_edges
        device_size_per_poa += sizeof(uint16_t) * max_nodes_per_window_ * poa_count;                                                                                          // graph_details_d_->incoming_edge_count
        device_size_per_poa += sizeof(SizeT) * max_nodes_per_window_ * CUDAPOA_MAX_NODE_EDGES * poa_count;                                                                    // graph_details_d_->outgoing_edges
        device_size_per_poa += sizeof(uint16_t) * max_nodes_per_window_ * poa_count;                                                                                          // graph_details_d_->outgoing_edge_count
        device_size_per_poa += sizeof(uint16_t) * max_nodes_per_window_ * CUDAPOA_MAX_NODE_EDGES * poa_count;                                                                 // graph_details_d_->incoming_edge_weights
        device_size_per_poa += sizeof(uint16_t) * max_nodes_per_window_ * CUDAPOA_MAX_NODE_EDGES * poa_count;                                                                 // graph_details_d_->outgoing_edge_weights
        device_size_per_poa += sizeof(SizeT) * max_nodes_per_window_ * poa_count;                                                                                             // graph_details_d_->sorted_poa
        device_size_per_poa += sizeof(SizeT) * max_nodes_per_window_ * poa_count;                                                                                             // graph_details_d_->sorted_poa_node_map
        device_size_per_poa += sizeof(uint16_t) * max_nodes_per_window_ * poa_count;                                                                                          // graph_details_d_->sorted_poa_local_edge_count
        device_size_per_poa += (output_mask_ & OutputType::consensus) ? sizeof(int32_t) * max_nodes_per_window_ * poa_count : 0;                                              // graph_details_d_->consensus_scores
        device_size_per_poa += (output_mask_ & OutputType::consensus) ? sizeof(SizeT) * max_nodes_per_window_ * poa_count : 0;                                                // graph_details_d_->consensus_predecessors
        device_size_per_poa += sizeof(int8_t) * max_nodes_per_window_ * poa_count;                                                                                            // graph_details_d_->node_marks
        device_size_per_poa += sizeof(bool) * max_nodes_per_window_ * poa_count;                                                                                              // graph_details_d_->check_aligned_nodes
        device_size_per_poa += sizeof(SizeT) * max_nodes_per_window_ * poa_count;                                                                                             // graph_details_d_->nodes_to_visit
        device_size_per_poa += sizeof(uint16_t) * max_nodes_per_window_ * poa_count;                                                                                          // graph_details_d_->node_coverage_counts
        device_size_per_poa += (output_mask_ & OutputType::msa) ? sizeof(uint16_t) * max_nodes_per_window_ * CUDAPOA_MAX_NODE_EDGES * max_sequences_per_poa_ * poa_count : 0; // graph_details_d_->outgoing_edges_coverage
        device_size_per_poa += (output_mask_ & OutputType::msa) ? sizeof(uint16_t) * max_nodes_per_window_ * CUDAPOA_MAX_NODE_EDGES * poa_count : 0;                          // graph_details_d_->outgoing_edges_coverage_count
        device_size_per_poa += (output_mask_ & OutputType::msa) ? sizeof(SizeT) * max_nodes_per_window_ * poa_count : 0;                                                      // graph_details_d_->node_id_to_msa_pos
>>>>>>> e9bde6c2

        // for alignment - host
        host_size_fixed += sizeof(AlignmentDetails<ScoreT, SizeT>); // alignment_details_d_
        // for alignment - device
<<<<<<< HEAD
        device_size_per_poa += sizeof(*AlignmentDetails<ScoreT>::alignment_graph) * max_graph_dimension_ * poa_count; // alignment_details_d_->alignment_graph
        device_size_per_poa += sizeof(*AlignmentDetails<ScoreT>::alignment_read) * max_graph_dimension_ * poa_count;  // alignment_details_d_->alignment_read
=======
        device_size_per_poa += sizeof(SizeT) * max_graph_dimension_ * poa_count; // alignment_details_d_->alignment_graph
        device_size_per_poa += sizeof(SizeT) * max_graph_dimension_ * poa_count; // alignment_details_d_->alignment_read
>>>>>>> e9bde6c2

        return std::make_tuple(host_size_fixed, device_size_fixed, host_size_per_poa, device_size_per_poa);
    }

protected:
    // Maximum POAs to process in batch.
    int32_t max_poas_ = 0;

    // Maximum sequences per POA.
    int32_t max_sequences_per_poa_ = 0;

    // Use banded POA alignment
    bool banded_alignment_;

    // Pointer for block data on host and device
    uint8_t* block_data_h_;
    uint8_t* block_data_d_;

    // Accumulator for the memory size
    int64_t total_h_ = 0;
    int64_t total_d_ = 0;

    // Offset index for pointing a buffer to block memory
    int64_t offset_h_ = 0;
    int64_t offset_d_ = 0;

    int64_t input_size_                = 0;
    int64_t output_size_               = 0;
    int32_t matrix_sequence_dimension_ = 0;
    int32_t max_graph_dimension_       = 0;
    int32_t max_nodes_per_window_      = 0;
    int32_t device_id_;

    // Bit field for output type
    int8_t output_mask_;
};

} // namespace cudapoa

} // namespace claragenomics<|MERGE_RESOLUTION|>--- conflicted
+++ resolved
@@ -142,7 +142,6 @@
         input_details_h = reinterpret_cast<InputDetails<SizeT>*>(&block_data_h_[offset_h_]);
         offset_h_ += sizeof(InputDetails<SizeT>);
         input_details_h->sequences = &block_data_h_[offset_h_];
-<<<<<<< HEAD
         offset_h_ += input_size_ * sizeof(*input_details_h->sequences);
         input_details_h->base_weights = reinterpret_cast<decltype(input_details_h->base_weights)>(&block_data_h_[offset_h_]);
         offset_h_ += input_size_ * sizeof(*input_details_h->base_weights);
@@ -154,19 +153,6 @@
         {
             input_details_h->sequence_begin_nodes_ids = reinterpret_cast<decltype(input_details_h->sequence_begin_nodes_ids)>(&block_data_h_[offset_h_]);
             offset_h_ += max_poas_ * max_sequences_per_poa_ * sizeof(*input_details_h->sequence_begin_nodes_ids);
-=======
-        offset_h_ += input_size_ * sizeof(uint8_t);
-        input_details_h->base_weights = reinterpret_cast<int8_t*>(&block_data_h_[offset_h_]);
-        offset_h_ += input_size_ * sizeof(int8_t);
-        input_details_h->sequence_lengths = reinterpret_cast<SizeT*>(&block_data_h_[offset_h_]);
-        offset_h_ += max_poas_ * max_sequences_per_poa_ * sizeof(SizeT);
-        input_details_h->window_details = reinterpret_cast<WindowDetails*>(&block_data_h_[offset_h_]);
-        offset_h_ += max_poas_ * sizeof(WindowDetails);
-        if (output_mask_ & OutputType::msa)
-        {
-            input_details_h->sequence_begin_nodes_ids = reinterpret_cast<SizeT*>(&block_data_h_[offset_h_]);
-            offset_h_ += max_poas_ * max_sequences_per_poa_ * sizeof(SizeT);
->>>>>>> e9bde6c2
         }
 
         input_details_d = reinterpret_cast<InputDetails<SizeT>*>(&block_data_h_[offset_h_]);
@@ -174,7 +160,6 @@
 
         // on device
         input_details_d->sequences = &block_data_d_[offset_d_];
-<<<<<<< HEAD
         offset_d_ += cudautils::align<int64_t, 8>(input_size_ * sizeof(*input_details_d->sequences));
         input_details_d->base_weights = reinterpret_cast<decltype(input_details_d->base_weights)>(&block_data_d_[offset_d_]);
         offset_d_ += cudautils::align<int64_t, 8>(input_size_ * sizeof(*input_details_d->base_weights));
@@ -186,19 +171,6 @@
         {
             input_details_d->sequence_begin_nodes_ids = reinterpret_cast<decltype(input_details_d->sequence_begin_nodes_ids)>(&block_data_d_[offset_d_]);
             offset_d_ += cudautils::align<int64_t, 8>(max_poas_ * max_sequences_per_poa_ * sizeof(*input_details_d->sequence_begin_nodes_ids));
-=======
-        offset_d_ += cudautils::align<int64_t, 8>(input_size_ * sizeof(uint8_t));
-        input_details_d->base_weights = reinterpret_cast<int8_t*>(&block_data_d_[offset_d_]);
-        offset_d_ += cudautils::align<int64_t, 8>(input_size_ * sizeof(int8_t));
-        input_details_d->sequence_lengths = reinterpret_cast<SizeT*>(&block_data_d_[offset_d_]);
-        offset_d_ += cudautils::align<int64_t, 8>(max_poas_ * max_sequences_per_poa_ * sizeof(SizeT));
-        input_details_d->window_details = reinterpret_cast<WindowDetails*>(&block_data_d_[offset_d_]);
-        offset_d_ += cudautils::align<int64_t, 8>(max_poas_ * sizeof(WindowDetails));
-        if (output_mask_ & OutputType::msa)
-        {
-            input_details_d->sequence_begin_nodes_ids = reinterpret_cast<SizeT*>(&block_data_d_[offset_d_]);
-            offset_d_ += cudautils::align<int64_t, 8>(max_poas_ * max_sequences_per_poa_ * sizeof(SizeT));
->>>>>>> e9bde6c2
         }
 
         *input_details_h_p = input_details_h;
@@ -214,17 +186,10 @@
         offset_h_ += sizeof(AlignmentDetails<ScoreT, SizeT>);
 
         // on device;
-<<<<<<< HEAD
         alignment_details_d->alignment_graph = reinterpret_cast<decltype(alignment_details_d->alignment_graph)>(&block_data_d_[offset_d_]);
         offset_d_ += cudautils::align<int64_t, 8>(sizeof(*alignment_details_d->alignment_graph) * max_graph_dimension_ * max_poas_);
         alignment_details_d->alignment_read = reinterpret_cast<decltype(alignment_details_d->alignment_read)>(&block_data_d_[offset_d_]);
         offset_d_ += cudautils::align<int64_t, 8>(sizeof(*alignment_details_d->alignment_read) * max_graph_dimension_ * max_poas_);
-=======
-        alignment_details_d->alignment_graph = reinterpret_cast<SizeT*>(&block_data_d_[offset_d_]);
-        offset_d_ += cudautils::align<int64_t, 8>(sizeof(SizeT) * max_graph_dimension_ * max_poas_);
-        alignment_details_d->alignment_read = reinterpret_cast<SizeT*>(&block_data_d_[offset_d_]);
-        offset_d_ += cudautils::align<int64_t, 8>(sizeof(SizeT) * max_graph_dimension_ * max_poas_);
->>>>>>> e9bde6c2
 
         // rest of the available memory is assigned to scores buffer
         alignment_details_d->scorebuf_alloc_size = total_d_ - offset_d_;
@@ -241,7 +206,6 @@
         graph_details_h = reinterpret_cast<GraphDetails<SizeT>*>(&block_data_h_[offset_h_]);
         offset_h_ += sizeof(GraphDetails<SizeT>);
         graph_details_h->nodes = &block_data_h_[offset_h_];
-<<<<<<< HEAD
         offset_h_ += sizeof(*graph_details_h->nodes) * max_nodes_per_window_ * max_poas_;
         graph_details_h->incoming_edges = reinterpret_cast<decltype(graph_details_h->incoming_edges)>(&block_data_h_[offset_h_]);
         offset_h_ += sizeof(*graph_details_h->incoming_edges) * max_nodes_per_window_ * CUDAPOA_MAX_NODE_EDGES * max_poas_;
@@ -249,24 +213,12 @@
         offset_h_ += sizeof(*graph_details_h->incoming_edge_weights) * max_nodes_per_window_ * CUDAPOA_MAX_NODE_EDGES * max_poas_;
         graph_details_h->incoming_edge_count = reinterpret_cast<decltype(graph_details_h->incoming_edge_count)>(&block_data_h_[offset_h_]);
         offset_h_ += sizeof(*graph_details_h->incoming_edge_count) * max_nodes_per_window_ * max_poas_;
-        graph_details_d = reinterpret_cast<GraphDetails*>(&block_data_h_[offset_h_]);
-        offset_h_ += sizeof(GraphDetails);
-=======
-        offset_h_ += sizeof(uint8_t) * max_nodes_per_window_ * max_poas_;
-        graph_details_h->incoming_edges = reinterpret_cast<SizeT*>(&block_data_h_[offset_h_]);
-        offset_h_ += sizeof(SizeT) * max_nodes_per_window_ * CUDAPOA_MAX_NODE_EDGES * max_poas_;
-        graph_details_h->incoming_edge_weights = reinterpret_cast<uint16_t*>(&block_data_h_[offset_h_]);
-        offset_h_ += sizeof(uint16_t) * max_nodes_per_window_ * CUDAPOA_MAX_NODE_EDGES * max_poas_;
-        graph_details_h->incoming_edge_count = reinterpret_cast<uint16_t*>(&block_data_h_[offset_h_]);
-        offset_h_ += sizeof(uint16_t) * max_nodes_per_window_ * max_poas_;
         graph_details_d = reinterpret_cast<GraphDetails<SizeT>*>(&block_data_h_[offset_h_]);
         offset_h_ += sizeof(GraphDetails<SizeT>);
->>>>>>> e9bde6c2
         graph_details_d->nodes = &block_data_h_[offset_h_];
 
         // on device
         graph_details_d->nodes = &block_data_d_[offset_d_];
-<<<<<<< HEAD
         offset_d_ += cudautils::align<int64_t, 8>(sizeof(*graph_details_h->nodes) * max_nodes_per_window_ * max_poas_);
         graph_details_d->node_alignments = reinterpret_cast<decltype(graph_details_d->node_alignments)>(&block_data_d_[offset_d_]);
         offset_d_ += cudautils::align<int64_t, 8>(sizeof(*graph_details_d->node_alignments) * max_nodes_per_window_ * CUDAPOA_MAX_NODE_ALIGNMENTS * max_poas_);
@@ -314,55 +266,6 @@
             offset_d_ += cudautils::align<int64_t, 8>(sizeof(*graph_details_d->outgoing_edges_coverage_count) * max_nodes_per_window_ * CUDAPOA_MAX_NODE_EDGES * max_poas_);
             graph_details_d->node_id_to_msa_pos = reinterpret_cast<decltype(graph_details_d->node_id_to_msa_pos)>(&block_data_d_[offset_d_]);
             offset_d_ += cudautils::align<int64_t, 8>(sizeof(*graph_details_d->node_id_to_msa_pos) * max_nodes_per_window_ * max_poas_);
-=======
-        offset_d_ += cudautils::align<int64_t, 8>(sizeof(uint8_t) * max_nodes_per_window_ * max_poas_);
-        graph_details_d->node_alignments = reinterpret_cast<SizeT*>(&block_data_d_[offset_d_]);
-        offset_d_ += cudautils::align<int64_t, 8>(sizeof(SizeT) * max_nodes_per_window_ * CUDAPOA_MAX_NODE_ALIGNMENTS * max_poas_);
-        graph_details_d->node_alignment_count = reinterpret_cast<uint16_t*>(&block_data_d_[offset_d_]);
-        offset_d_ += cudautils::align<int64_t, 8>(sizeof(uint16_t) * max_nodes_per_window_ * max_poas_);
-        graph_details_d->incoming_edges = reinterpret_cast<SizeT*>(&block_data_d_[offset_d_]);
-        offset_d_ += cudautils::align<int64_t, 8>(sizeof(SizeT) * max_nodes_per_window_ * CUDAPOA_MAX_NODE_EDGES * max_poas_);
-        graph_details_d->incoming_edge_count = reinterpret_cast<uint16_t*>(&block_data_d_[offset_d_]);
-        offset_d_ += cudautils::align<int64_t, 8>(sizeof(uint16_t) * max_nodes_per_window_ * max_poas_);
-        graph_details_d->outgoing_edges = reinterpret_cast<SizeT*>(&block_data_d_[offset_d_]);
-        offset_d_ += cudautils::align<int64_t, 8>(sizeof(SizeT) * max_nodes_per_window_ * CUDAPOA_MAX_NODE_EDGES * max_poas_);
-        graph_details_d->outgoing_edge_count = reinterpret_cast<uint16_t*>(&block_data_d_[offset_d_]);
-        offset_d_ += cudautils::align<int64_t, 8>(sizeof(uint16_t) * max_nodes_per_window_ * max_poas_);
-        graph_details_d->incoming_edge_weights = reinterpret_cast<uint16_t*>(&block_data_d_[offset_d_]);
-        offset_d_ += cudautils::align<int64_t, 8>(sizeof(uint16_t) * max_nodes_per_window_ * CUDAPOA_MAX_NODE_EDGES * max_poas_);
-        graph_details_d->outgoing_edge_weights = reinterpret_cast<uint16_t*>(&block_data_d_[offset_d_]);
-        offset_d_ += cudautils::align<int64_t, 8>(sizeof(uint16_t) * max_nodes_per_window_ * CUDAPOA_MAX_NODE_EDGES * max_poas_);
-        graph_details_d->sorted_poa = reinterpret_cast<SizeT*>(&block_data_d_[offset_d_]);
-        offset_d_ += cudautils::align<int64_t, 8>(sizeof(SizeT) * max_nodes_per_window_ * max_poas_);
-        graph_details_d->sorted_poa_node_map = reinterpret_cast<SizeT*>(&block_data_d_[offset_d_]);
-        offset_d_ += cudautils::align<int64_t, 8>(sizeof(SizeT) * max_nodes_per_window_ * max_poas_);
-        graph_details_d->sorted_poa_local_edge_count = reinterpret_cast<uint16_t*>(&block_data_d_[offset_d_]);
-        offset_d_ += cudautils::align<int64_t, 8>(sizeof(uint16_t) * max_nodes_per_window_ * max_poas_);
-        if (output_mask_ & OutputType::consensus)
-        {
-            graph_details_d->consensus_scores = reinterpret_cast<int32_t*>(&block_data_d_[offset_d_]);
-            offset_d_ += cudautils::align<int64_t, 8>(sizeof(int32_t) * max_nodes_per_window_ * max_poas_);
-            graph_details_d->consensus_predecessors = reinterpret_cast<SizeT*>(&block_data_d_[offset_d_]);
-            offset_d_ += cudautils::align<int64_t, 8>(sizeof(SizeT) * max_nodes_per_window_ * max_poas_);
-        }
-
-        graph_details_d->node_marks = reinterpret_cast<uint8_t*>(&block_data_d_[offset_d_]);
-        offset_d_ += cudautils::align<int64_t, 8>(sizeof(int8_t) * max_nodes_per_window_ * max_poas_);
-        graph_details_d->check_aligned_nodes = reinterpret_cast<bool*>(&block_data_d_[offset_d_]);
-        offset_d_ += cudautils::align<int64_t, 8>(sizeof(bool) * max_nodes_per_window_ * max_poas_);
-        graph_details_d->nodes_to_visit = reinterpret_cast<SizeT*>(&block_data_d_[offset_d_]);
-        offset_d_ += cudautils::align<int64_t, 8>(sizeof(SizeT) * max_nodes_per_window_ * max_poas_);
-        graph_details_d->node_coverage_counts = reinterpret_cast<uint16_t*>(&block_data_d_[offset_d_]);
-        offset_d_ += cudautils::align<int64_t, 8>(sizeof(uint16_t) * max_nodes_per_window_ * max_poas_);
-        if (output_mask_ & OutputType::msa)
-        {
-            graph_details_d->outgoing_edges_coverage = reinterpret_cast<uint16_t*>(&block_data_d_[offset_d_]);
-            offset_d_ += cudautils::align<int64_t, 8>(sizeof(uint16_t) * max_nodes_per_window_ * CUDAPOA_MAX_NODE_EDGES * max_sequences_per_poa_ * max_poas_);
-            graph_details_d->outgoing_edges_coverage_count = reinterpret_cast<uint16_t*>(&block_data_d_[offset_d_]);
-            offset_d_ += cudautils::align<int64_t, 8>(sizeof(uint16_t) * max_nodes_per_window_ * CUDAPOA_MAX_NODE_EDGES * max_poas_);
-            graph_details_d->node_id_to_msa_pos = reinterpret_cast<SizeT*>(&block_data_d_[offset_d_]);
-            offset_d_ += cudautils::align<int64_t, 8>(sizeof(SizeT) * max_nodes_per_window_ * max_poas_);
->>>>>>> e9bde6c2
         }
 
         *graph_details_d_p = graph_details_d;
@@ -409,110 +312,57 @@
         device_size_per_poa += (output_mask_ & OutputType::msa) ? output_size_per_poa * max_sequences_per_poa_ * sizeof(*OutputDetails::multiple_sequence_alignments) : 0; // output_details_d_->multiple_sequence_alignments
 
         // for input - host
-<<<<<<< HEAD
-        host_size_fixed += sizeof(InputDetails);                                                                                                          // input_details_h_
-        host_size_per_poa += input_size_per_poa * sizeof(*InputDetails::sequences);                                                                       // input_details_h_->sequences
-        host_size_per_poa += input_size_per_poa * sizeof(*InputDetails::base_weights);                                                                    // input_details_h_->base_weights
-        host_size_per_poa += poa_count * max_sequences_per_poa_ * sizeof(*InputDetails::sequence_lengths);                                                // input_details_h_->sequence_lengths
-        host_size_per_poa += poa_count * sizeof(WindowDetails);                                                                                           // input_details_h_->window_details
-        host_size_per_poa += (output_mask_ & OutputType::msa) ? poa_count * max_sequences_per_poa_ * sizeof(*InputDetails::sequence_begin_nodes_ids) : 0; // input_details_h_->sequence_begin_nodes_ids
-
-        host_size_fixed += sizeof(InputDetails); // input_details_d_
-        // for input - device
-        device_size_per_poa += input_size_per_poa * sizeof(*InputDetails::sequences);                                                                       // input_details_d_->sequences
-        device_size_per_poa += input_size_per_poa * sizeof(*InputDetails::base_weights);                                                                    // input_details_d_->base_weights
-        device_size_per_poa += poa_count * max_sequences_per_poa_ * sizeof(*InputDetails::sequence_lengths);                                                // input_details_d_->sequence_lengths
-        device_size_per_poa += poa_count * sizeof(WindowDetails);                                                                                           // input_details_d_->window_details
-        device_size_per_poa += (output_mask_ & OutputType::msa) ? poa_count * max_sequences_per_poa_ * sizeof(*InputDetails::sequence_begin_nodes_ids) : 0; // input_details_d_->sequence_begin_nodes_ids
-
-        // for graph - host
-        host_size_fixed += sizeof(GraphDetails);                                                                                        // graph_details_h_
-        host_size_fixed += sizeof(GraphDetails);                                                                                        // graph_details_d_
-        host_size_per_poa += sizeof(*GraphDetails::nodes) * max_nodes_per_window_ * poa_count;                                          // graph_details_h_->nodes
-        host_size_per_poa += sizeof(*GraphDetails::incoming_edges) * max_nodes_per_window_ * CUDAPOA_MAX_NODE_EDGES * poa_count;        // graph_details_d_->incoming_edges
-        host_size_per_poa += sizeof(*GraphDetails::incoming_edge_weights) * max_nodes_per_window_ * CUDAPOA_MAX_NODE_EDGES * poa_count; // graph_details_d_->incoming_edge_weights
-        host_size_per_poa += sizeof(*GraphDetails::incoming_edge_count) * max_nodes_per_window_ * poa_count;                            // graph_details_d_->incoming_edge_count
-
-        // for graph - device
-        device_size_per_poa += sizeof(*GraphDetails::nodes) * max_nodes_per_window_ * poa_count;                                                                                                            // graph_details_d_->nodes
-        device_size_per_poa += sizeof(*GraphDetails::node_alignments) * max_nodes_per_window_ * CUDAPOA_MAX_NODE_ALIGNMENTS * poa_count;                                                                    // graph_details_d_->node_alignments
-        device_size_per_poa += sizeof(*GraphDetails::node_alignment_count) * max_nodes_per_window_ * poa_count;                                                                                             // graph_details_d_->node_alignment_count
-        device_size_per_poa += sizeof(*GraphDetails::incoming_edges) * max_nodes_per_window_ * CUDAPOA_MAX_NODE_EDGES * poa_count;                                                                          // graph_details_d_->incoming_edges
-        device_size_per_poa += sizeof(*GraphDetails::incoming_edge_count) * max_nodes_per_window_ * poa_count;                                                                                              // graph_details_d_->incoming_edge_count
-        device_size_per_poa += sizeof(*GraphDetails::outgoing_edges) * max_nodes_per_window_ * CUDAPOA_MAX_NODE_EDGES * poa_count;                                                                          // graph_details_d_->outgoing_edges
-        device_size_per_poa += sizeof(*GraphDetails::outgoing_edge_count) * max_nodes_per_window_ * poa_count;                                                                                              // graph_details_d_->outgoing_edge_count
-        device_size_per_poa += sizeof(*GraphDetails::incoming_edge_weights) * max_nodes_per_window_ * CUDAPOA_MAX_NODE_EDGES * poa_count;                                                                   // graph_details_d_->incoming_edge_weights
-        device_size_per_poa += sizeof(*GraphDetails::outgoing_edge_weights) * max_nodes_per_window_ * CUDAPOA_MAX_NODE_EDGES * poa_count;                                                                   // graph_details_d_->outgoing_edge_weights
-        device_size_per_poa += sizeof(*GraphDetails::sorted_poa) * max_nodes_per_window_ * poa_count;                                                                                                       // graph_details_d_->sorted_poa
-        device_size_per_poa += sizeof(*GraphDetails::sorted_poa_node_map) * max_nodes_per_window_ * poa_count;                                                                                              // graph_details_d_->sorted_poa_node_map
-        device_size_per_poa += sizeof(*GraphDetails::sorted_poa_local_edge_count) * max_nodes_per_window_ * poa_count;                                                                                      // graph_details_d_->sorted_poa_local_edge_count
-        device_size_per_poa += (output_mask_ & OutputType::consensus) ? sizeof(*GraphDetails::consensus_scores) * max_nodes_per_window_ * poa_count : 0;                                                    // graph_details_d_->consensus_scores
-        device_size_per_poa += (output_mask_ & OutputType::consensus) ? sizeof(*GraphDetails::consensus_predecessors) * max_nodes_per_window_ * poa_count : 0;                                              // graph_details_d_->consensus_predecessors
-        device_size_per_poa += sizeof(*GraphDetails::node_marks) * max_nodes_per_window_ * poa_count;                                                                                                       // graph_details_d_->node_marks
-        device_size_per_poa += sizeof(*GraphDetails::check_aligned_nodes) * max_nodes_per_window_ * poa_count;                                                                                              // graph_details_d_->check_aligned_nodes
-        device_size_per_poa += sizeof(*GraphDetails::nodes_to_visit) * max_nodes_per_window_ * poa_count;                                                                                                   // graph_details_d_->nodes_to_visit
-        device_size_per_poa += sizeof(*GraphDetails::node_coverage_counts) * max_nodes_per_window_ * poa_count;                                                                                             // graph_details_d_->node_coverage_counts
-        device_size_per_poa += (output_mask_ & OutputType::msa) ? sizeof(*GraphDetails::outgoing_edges_coverage) * max_nodes_per_window_ * CUDAPOA_MAX_NODE_EDGES * max_sequences_per_poa_ * poa_count : 0; // graph_details_d_->outgoing_edges_coverage
-        device_size_per_poa += (output_mask_ & OutputType::msa) ? sizeof(*GraphDetails::outgoing_edge_count) * max_nodes_per_window_ * CUDAPOA_MAX_NODE_EDGES * poa_count : 0;                              // graph_details_d_->outgoing_edges_coverage_count
-        device_size_per_poa += (output_mask_ & OutputType::msa) ? sizeof(*GraphDetails::node_id_to_msa_pos) * max_nodes_per_window_ * poa_count : 0;                                                        // graph_details_d_->node_id_to_msa_pos
-=======
-        host_size_fixed += sizeof(InputDetails<SizeT>);                                                                 // input_details_h_
-        host_size_per_poa += input_size_per_poa * sizeof(uint8_t);                                                      // input_details_h_->sequences
-        host_size_per_poa += input_size_per_poa * sizeof(int8_t);                                                       // input_details_h_->base_weights
-        host_size_per_poa += poa_count * max_sequences_per_poa_ * sizeof(SizeT);                                        // input_details_h_->sequence_lengths
-        host_size_per_poa += poa_count * sizeof(WindowDetails);                                                         // input_details_h_->window_details
-        host_size_per_poa += (output_mask_ & OutputType::msa) ? poa_count * max_sequences_per_poa_ * sizeof(SizeT) : 0; // input_details_h_->sequence_begin_nodes_ids
+        host_size_fixed += sizeof(InputDetails<SizeT>);                                                                                                          // input_details_h_
+        host_size_per_poa += input_size_per_poa * sizeof(*InputDetails<SizeT>::sequences);                                                                       // input_details_h_->sequences
+        host_size_per_poa += input_size_per_poa * sizeof(*InputDetails<SizeT>::base_weights);                                                                    // input_details_h_->base_weights
+        host_size_per_poa += poa_count * max_sequences_per_poa_ * sizeof(*InputDetails<SizeT>::sequence_lengths);                                                // input_details_h_->sequence_lengths
+        host_size_per_poa += poa_count * sizeof(*InputDetails<SizeT>::window_details);                                                                                           // input_details_h_->window_details
+        host_size_per_poa += (output_mask_ & OutputType::msa) ? poa_count * max_sequences_per_poa_ * sizeof(*InputDetails<SizeT>::sequence_begin_nodes_ids) : 0; // input_details_h_->sequence_begin_nodes_ids
 
         host_size_fixed += sizeof(InputDetails<SizeT>); // input_details_d_
         // for input - device
-        device_size_per_poa += input_size_per_poa * sizeof(uint8_t);                                                      // input_details_d_->sequences
-        device_size_per_poa += input_size_per_poa * sizeof(int8_t);                                                       // input_details_d_->base_weights
-        device_size_per_poa += poa_count * max_sequences_per_poa_ * sizeof(SizeT);                                        // input_details_d_->sequence_lengths
-        device_size_per_poa += poa_count * sizeof(WindowDetails);                                                         // input_details_d_->window_details
-        device_size_per_poa += (output_mask_ & OutputType::msa) ? poa_count * max_sequences_per_poa_ * sizeof(SizeT) : 0; // input_details_d_->sequence_begin_nodes_ids
+        device_size_per_poa += input_size_per_poa * sizeof(*InputDetails<SizeT>::sequences);                                                                       // input_details_d_->sequences
+        device_size_per_poa += input_size_per_poa * sizeof(*InputDetails<SizeT>::base_weights);                                                                    // input_details_d_->base_weights
+        device_size_per_poa += poa_count * max_sequences_per_poa_ * sizeof(*InputDetails<SizeT>::sequence_lengths);                                                // input_details_d_->sequence_lengths
+        device_size_per_poa += poa_count * sizeof(*InputDetails<SizeT>::window_details);                                                                                           // input_details_d_->window_details
+        device_size_per_poa += (output_mask_ & OutputType::msa) ? poa_count * max_sequences_per_poa_ * sizeof(*InputDetails<SizeT>::sequence_begin_nodes_ids) : 0; // input_details_d_->sequence_begin_nodes_ids
 
         // for graph - host
-        host_size_fixed += sizeof(GraphDetails<SizeT>);                                                     // graph_details_h_
-        host_size_fixed += sizeof(GraphDetails<SizeT>);                                                     // graph_details_d_
-        host_size_per_poa += sizeof(uint8_t) * max_nodes_per_window_ * poa_count;                           // graph_details_h_->nodes
-        host_size_per_poa += sizeof(SizeT) * max_nodes_per_window_ * CUDAPOA_MAX_NODE_EDGES * poa_count;    // graph_details_d_->incoming_edges
-        host_size_per_poa += sizeof(uint16_t) * max_nodes_per_window_ * CUDAPOA_MAX_NODE_EDGES * poa_count; // graph_details_d_->incoming_edge_weights
-        host_size_per_poa += sizeof(uint16_t) * max_nodes_per_window_ * poa_count;                          // graph_details_d_->incoming_edge_count
+        host_size_fixed += sizeof(GraphDetails<SizeT>);                                                                                        // graph_details_h_
+        host_size_fixed += sizeof(GraphDetails<SizeT>);                                                                                        // graph_details_d_
+        host_size_per_poa += sizeof(*GraphDetails<SizeT>::nodes) * max_nodes_per_window_ * poa_count;                                          // graph_details_h_->nodes
+        host_size_per_poa += sizeof(*GraphDetails<SizeT>::incoming_edges) * max_nodes_per_window_ * CUDAPOA_MAX_NODE_EDGES * poa_count;        // graph_details_d_->incoming_edges
+        host_size_per_poa += sizeof(*GraphDetails<SizeT>::incoming_edge_weights) * max_nodes_per_window_ * CUDAPOA_MAX_NODE_EDGES * poa_count; // graph_details_d_->incoming_edge_weights
+        host_size_per_poa += sizeof(*GraphDetails<SizeT>::incoming_edge_count) * max_nodes_per_window_ * poa_count;                            // graph_details_d_->incoming_edge_count
 
         // for graph - device
-        device_size_per_poa += sizeof(uint8_t) * max_nodes_per_window_ * poa_count;                                                                                           // graph_details_d_->nodes
-        device_size_per_poa += sizeof(SizeT) * max_nodes_per_window_ * CUDAPOA_MAX_NODE_ALIGNMENTS * poa_count;                                                               // graph_details_d_->node_alignments
-        device_size_per_poa += sizeof(uint16_t) * max_nodes_per_window_ * poa_count;                                                                                          // graph_details_d_->node_alignment_count
-        device_size_per_poa += sizeof(SizeT) * max_nodes_per_window_ * CUDAPOA_MAX_NODE_EDGES * poa_count;                                                                    // graph_details_d_->incoming_edges
-        device_size_per_poa += sizeof(uint16_t) * max_nodes_per_window_ * poa_count;                                                                                          // graph_details_d_->incoming_edge_count
-        device_size_per_poa += sizeof(SizeT) * max_nodes_per_window_ * CUDAPOA_MAX_NODE_EDGES * poa_count;                                                                    // graph_details_d_->outgoing_edges
-        device_size_per_poa += sizeof(uint16_t) * max_nodes_per_window_ * poa_count;                                                                                          // graph_details_d_->outgoing_edge_count
-        device_size_per_poa += sizeof(uint16_t) * max_nodes_per_window_ * CUDAPOA_MAX_NODE_EDGES * poa_count;                                                                 // graph_details_d_->incoming_edge_weights
-        device_size_per_poa += sizeof(uint16_t) * max_nodes_per_window_ * CUDAPOA_MAX_NODE_EDGES * poa_count;                                                                 // graph_details_d_->outgoing_edge_weights
-        device_size_per_poa += sizeof(SizeT) * max_nodes_per_window_ * poa_count;                                                                                             // graph_details_d_->sorted_poa
-        device_size_per_poa += sizeof(SizeT) * max_nodes_per_window_ * poa_count;                                                                                             // graph_details_d_->sorted_poa_node_map
-        device_size_per_poa += sizeof(uint16_t) * max_nodes_per_window_ * poa_count;                                                                                          // graph_details_d_->sorted_poa_local_edge_count
-        device_size_per_poa += (output_mask_ & OutputType::consensus) ? sizeof(int32_t) * max_nodes_per_window_ * poa_count : 0;                                              // graph_details_d_->consensus_scores
-        device_size_per_poa += (output_mask_ & OutputType::consensus) ? sizeof(SizeT) * max_nodes_per_window_ * poa_count : 0;                                                // graph_details_d_->consensus_predecessors
-        device_size_per_poa += sizeof(int8_t) * max_nodes_per_window_ * poa_count;                                                                                            // graph_details_d_->node_marks
-        device_size_per_poa += sizeof(bool) * max_nodes_per_window_ * poa_count;                                                                                              // graph_details_d_->check_aligned_nodes
-        device_size_per_poa += sizeof(SizeT) * max_nodes_per_window_ * poa_count;                                                                                             // graph_details_d_->nodes_to_visit
-        device_size_per_poa += sizeof(uint16_t) * max_nodes_per_window_ * poa_count;                                                                                          // graph_details_d_->node_coverage_counts
-        device_size_per_poa += (output_mask_ & OutputType::msa) ? sizeof(uint16_t) * max_nodes_per_window_ * CUDAPOA_MAX_NODE_EDGES * max_sequences_per_poa_ * poa_count : 0; // graph_details_d_->outgoing_edges_coverage
-        device_size_per_poa += (output_mask_ & OutputType::msa) ? sizeof(uint16_t) * max_nodes_per_window_ * CUDAPOA_MAX_NODE_EDGES * poa_count : 0;                          // graph_details_d_->outgoing_edges_coverage_count
-        device_size_per_poa += (output_mask_ & OutputType::msa) ? sizeof(SizeT) * max_nodes_per_window_ * poa_count : 0;                                                      // graph_details_d_->node_id_to_msa_pos
->>>>>>> e9bde6c2
+        device_size_per_poa += sizeof(*GraphDetails<SizeT>::nodes) * max_nodes_per_window_ * poa_count;                                                                                                            // graph_details_d_->nodes
+        device_size_per_poa += sizeof(*GraphDetails<SizeT>::node_alignments) * max_nodes_per_window_ * CUDAPOA_MAX_NODE_ALIGNMENTS * poa_count;                                                                    // graph_details_d_->node_alignments
+        device_size_per_poa += sizeof(*GraphDetails<SizeT>::node_alignment_count) * max_nodes_per_window_ * poa_count;                                                                                             // graph_details_d_->node_alignment_count
+        device_size_per_poa += sizeof(*GraphDetails<SizeT>::incoming_edges) * max_nodes_per_window_ * CUDAPOA_MAX_NODE_EDGES * poa_count;                                                                          // graph_details_d_->incoming_edges
+        device_size_per_poa += sizeof(*GraphDetails<SizeT>::incoming_edge_count) * max_nodes_per_window_ * poa_count;                                                                                              // graph_details_d_->incoming_edge_count
+        device_size_per_poa += sizeof(*GraphDetails<SizeT>::outgoing_edges) * max_nodes_per_window_ * CUDAPOA_MAX_NODE_EDGES * poa_count;                                                                          // graph_details_d_->outgoing_edges
+        device_size_per_poa += sizeof(*GraphDetails<SizeT>::outgoing_edge_count) * max_nodes_per_window_ * poa_count;                                                                                              // graph_details_d_->outgoing_edge_count
+        device_size_per_poa += sizeof(*GraphDetails<SizeT>::incoming_edge_weights) * max_nodes_per_window_ * CUDAPOA_MAX_NODE_EDGES * poa_count;                                                                   // graph_details_d_->incoming_edge_weights
+        device_size_per_poa += sizeof(*GraphDetails<SizeT>::outgoing_edge_weights) * max_nodes_per_window_ * CUDAPOA_MAX_NODE_EDGES * poa_count;                                                                   // graph_details_d_->outgoing_edge_weights
+        device_size_per_poa += sizeof(*GraphDetails<SizeT>::sorted_poa) * max_nodes_per_window_ * poa_count;                                                                                                       // graph_details_d_->sorted_poa
+        device_size_per_poa += sizeof(*GraphDetails<SizeT>::sorted_poa_node_map) * max_nodes_per_window_ * poa_count;                                                                                              // graph_details_d_->sorted_poa_node_map
+        device_size_per_poa += sizeof(*GraphDetails<SizeT>::sorted_poa_local_edge_count) * max_nodes_per_window_ * poa_count;                                                                                      // graph_details_d_->sorted_poa_local_edge_count
+        device_size_per_poa += (output_mask_ & OutputType::consensus) ? sizeof(*GraphDetails<SizeT>::consensus_scores) * max_nodes_per_window_ * poa_count : 0;                                                    // graph_details_d_->consensus_scores
+        device_size_per_poa += (output_mask_ & OutputType::consensus) ? sizeof(*GraphDetails<SizeT>::consensus_predecessors) * max_nodes_per_window_ * poa_count : 0;                                              // graph_details_d_->consensus_predecessors
+        device_size_per_poa += sizeof(*GraphDetails<SizeT>::node_marks) * max_nodes_per_window_ * poa_count;                                                                                                       // graph_details_d_->node_marks
+        device_size_per_poa += sizeof(*GraphDetails<SizeT>::check_aligned_nodes) * max_nodes_per_window_ * poa_count;                                                                                              // graph_details_d_->check_aligned_nodes
+        device_size_per_poa += sizeof(*GraphDetails<SizeT>::nodes_to_visit) * max_nodes_per_window_ * poa_count;                                                                                                   // graph_details_d_->nodes_to_visit
+        device_size_per_poa += sizeof(*GraphDetails<SizeT>::node_coverage_counts) * max_nodes_per_window_ * poa_count;                                                                                             // graph_details_d_->node_coverage_counts
+        device_size_per_poa += (output_mask_ & OutputType::msa) ? sizeof(*GraphDetails<SizeT>::outgoing_edges_coverage) * max_nodes_per_window_ * CUDAPOA_MAX_NODE_EDGES * max_sequences_per_poa_ * poa_count : 0; // graph_details_d_->outgoing_edges_coverage
+        device_size_per_poa += (output_mask_ & OutputType::msa) ? sizeof(*GraphDetails<SizeT>::outgoing_edge_count) * max_nodes_per_window_ * CUDAPOA_MAX_NODE_EDGES * poa_count : 0;                              // graph_details_d_->outgoing_edges_coverage_count
+        device_size_per_poa += (output_mask_ & OutputType::msa) ? sizeof(*GraphDetails<SizeT>::node_id_to_msa_pos) * max_nodes_per_window_ * poa_count : 0;                                                        // graph_details_d_->node_id_to_msa_pos
 
         // for alignment - host
         host_size_fixed += sizeof(AlignmentDetails<ScoreT, SizeT>); // alignment_details_d_
         // for alignment - device
-<<<<<<< HEAD
-        device_size_per_poa += sizeof(*AlignmentDetails<ScoreT>::alignment_graph) * max_graph_dimension_ * poa_count; // alignment_details_d_->alignment_graph
-        device_size_per_poa += sizeof(*AlignmentDetails<ScoreT>::alignment_read) * max_graph_dimension_ * poa_count;  // alignment_details_d_->alignment_read
-=======
-        device_size_per_poa += sizeof(SizeT) * max_graph_dimension_ * poa_count; // alignment_details_d_->alignment_graph
-        device_size_per_poa += sizeof(SizeT) * max_graph_dimension_ * poa_count; // alignment_details_d_->alignment_read
->>>>>>> e9bde6c2
+        device_size_per_poa += sizeof(*AlignmentDetails<ScoreT, SizeT>::alignment_graph) * max_graph_dimension_ * poa_count; // alignment_details_d_->alignment_graph
+        device_size_per_poa += sizeof(*AlignmentDetails<ScoreT, SizeT>::alignment_read) * max_graph_dimension_ * poa_count;  // alignment_details_d_->alignment_read
 
         return std::make_tuple(host_size_fixed, device_size_fixed, host_size_per_poa, device_size_per_poa);
     }
