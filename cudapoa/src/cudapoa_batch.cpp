/*
* Copyright (c) 2019, NVIDIA CORPORATION.  All rights reserved.
*
* NVIDIA CORPORATION and its licensors retain all intellectual property
* and proprietary rights in and to this software, related documentation
* and any modifications thereto.  Any use, reproduction, disclosure or
* distribution of this software and related documentation without an express
* license agreement from NVIDIA CORPORATION is strictly prohibited.
*/

#include "cudapoa_batch.hpp"
#include "allocate_block.hpp"
#include "cudapoa_kernels.cuh"

#include <claragenomics/utils/cudautils.hpp>
#include <claragenomics/logging/logging.hpp>
#include <claragenomics/utils/signed_integer_utils.hpp>

#include <algorithm>
#include <cstring>

#ifndef TABS
#define TABS printTabs(bid_)
#endif

inline std::string printTabs(int32_t tab_count)
{
    std::string s;
    for (int32_t i = 0; i < tab_count; i++)
    {
        s += "\t";
    }
    return s;
}

namespace claragenomics
{

namespace cudapoa
{

int32_t CudapoaBatch::batches = 0;

void CudapoaBatch::print_batch_debug_message(const std::string& message)
{
    (void)message;
    CGA_LOG_DEBUG("{}{}{}{}", TABS, bid_, message, device_id_);
}

void CudapoaBatch::initialize_output_details()
{
    batch_block_->get_output_details(&output_details_h_, &output_details_d_);
}

void CudapoaBatch::initialize_input_details()
{
    batch_block_->get_input_details(&input_details_h_, &input_details_d_);
}

void CudapoaBatch::initialize_alignment_details()
{
    batch_block_->get_alignment_details(&alignment_details_d_);
}

void CudapoaBatch::initialize_graph_details()
{
    batch_block_->get_graph_details(&graph_details_d_);
}

<<<<<<< HEAD
CudapoaBatch::CudapoaBatch(int32_t max_poas, int32_t max_sequences_per_poa, cudaStream_t stream, int32_t device_id, int8_t output_mask, int16_t gap_score, int16_t mismatch_score, int16_t match_score, bool cuda_banded_alignment)
=======
CudapoaBatch::CudapoaBatch(int32_t max_poas,
                           int32_t max_sequences_per_poa,
                           int32_t device_id,
                           size_t max_mem,
                           int8_t output_mask,
                           int16_t gap_score,
                           int16_t mismatch_score,
                           int16_t match_score,
                           bool cuda_banded_alignment)
>>>>>>> cde3897f
    : max_poas_(throw_on_negative(max_poas, "Maximum POAs in batch has to be non-negative"))
    , max_sequences_per_poa_(throw_on_negative(max_sequences_per_poa, "Maximum sequences per POA has to be non-negative"))
    , stream_(stream)
    , device_id_(throw_on_negative(device_id, "Device ID has to be non-negative"))
    , output_mask_(output_mask)
    , gap_score_(gap_score)
    , mismatch_score_(mismatch_score)
    , match_score_(match_score)
    , banded_alignment_(cuda_banded_alignment)
    , batch_block_(new BatchBlock(device_id, max_mem, max_poas, max_sequences_per_poa, output_mask, cuda_banded_alignment))
{
    bid_ = CudapoaBatch::batches++;

    // Set CUDA device
    CGA_CU_CHECK_ERR(cudaSetDevice(device_id_));
    std::string msg = " Initializing batch on device ";
    print_batch_debug_message(msg);

    // Allocate host memory and CUDA memory based on max sequence and target counts.
    initialize_input_details();
    initialize_output_details();
    initialize_graph_details();
    initialize_alignment_details();

    // Call reset function to cleanly initialize members.
    reset();
}

CudapoaBatch::~CudapoaBatch()
{
    std::string msg = "Destroyed buffers on device ";
    print_batch_debug_message(msg);
}

void CudapoaBatch::reset()
{
    poa_count_              = 0;
    num_nucleotides_copied_ = 0;
    global_sequence_idx_    = 0;
    next_scores_offset_     = 0;
    avail_scorebuf_mem_     = alignment_details_d_->scorebuf_alloc_size;
}

int32_t CudapoaBatch::batch_id() const
{
    return bid_;
}

int32_t CudapoaBatch::get_total_poas() const
{
    return poa_count_;
}

void CudapoaBatch::generate_poa()
{
    CGA_CU_CHECK_ERR(cudaSetDevice(device_id_));
    //Copy sequencecs, sequence lengths and window details to device
    CGA_CU_CHECK_ERR(cudaMemcpyAsync(input_details_d_->sequences, input_details_h_->sequences,
                                     num_nucleotides_copied_ * sizeof(uint8_t), cudaMemcpyHostToDevice, stream_));
    CGA_CU_CHECK_ERR(cudaMemcpyAsync(input_details_d_->base_weights, input_details_h_->base_weights,
                                     num_nucleotides_copied_ * sizeof(uint8_t), cudaMemcpyHostToDevice, stream_));
    CGA_CU_CHECK_ERR(cudaMemcpyAsync(input_details_d_->window_details, input_details_h_->window_details,
                                     poa_count_ * sizeof(claragenomics::cudapoa::WindowDetails), cudaMemcpyHostToDevice, stream_));
    CGA_CU_CHECK_ERR(cudaMemcpyAsync(input_details_d_->sequence_lengths, input_details_h_->sequence_lengths,
                                     global_sequence_idx_ * sizeof(uint16_t), cudaMemcpyHostToDevice, stream_));

    // Launch kernel to run 1 POA per thread in thread block.
    std::string msg = " Launching kernel for " + std::to_string(poa_count_) + " on device ";
    print_batch_debug_message(msg);

    claragenomics::cudapoa::generatePOA(output_details_d_,
                                        input_details_d_,
                                        poa_count_,
                                        stream_,
                                        alignment_details_d_,
                                        graph_details_d_,
                                        gap_score_,
                                        mismatch_score_,
                                        match_score_,
                                        banded_alignment_,
                                        max_sequences_per_poa_,
                                        output_mask_);

    msg = " Launched kernel on device ";
    print_batch_debug_message(msg);
}

void CudapoaBatch::decode_cudapoa_kernel_error(claragenomics::cudapoa::StatusType error_type,
                                               std::vector<StatusType>& output_status)
{
    switch (error_type)
    {
    case claragenomics::cudapoa::StatusType::node_count_exceeded_maximum_graph_size:
        CGA_LOG_WARN("Kernel Error:: Node count exceeded maximum nodes per graph in batch {}\n", bid_);
        output_status.emplace_back(error_type);
        break;
    case claragenomics::cudapoa::StatusType::edge_count_exceeded_maximum_graph_size:
        CGA_LOG_WARN("Kernel Error:: Edge count exceeded maximum edges per graph in batch {}\n", bid_);
        output_status.emplace_back(error_type);
        break;
    case claragenomics::cudapoa::StatusType::seq_len_exceeded_maximum_nodes_per_window:
        CGA_LOG_WARN("Kernel Error::Sequence length exceeded maximum nodes per window in batch {}\n", bid_);
        output_status.emplace_back(error_type);
        break;
    case claragenomics::cudapoa::StatusType::loop_count_exceeded_upper_bound:
        CGA_LOG_WARN("Kernel Error::Loop count exceeded upper bound in nw algorithm in batch {}\n", bid_);
        output_status.emplace_back(error_type);
        break;
    default:
        break;
    }
}

StatusType CudapoaBatch::get_consensus(std::vector<std::string>& consensus,
                                       std::vector<std::vector<uint16_t>>& coverage,
                                       std::vector<StatusType>& output_status)
{
    // Check if consensus was requested at init time.
    if (!(OutputType::consensus & output_mask_))
    {
        return StatusType::output_type_unavailable;
    }

    std::string msg = " Launching memcpy D2H on device ";
    print_batch_debug_message(msg);
    CGA_CU_CHECK_ERR(cudaMemcpyAsync(output_details_h_->consensus,
                                     output_details_d_->consensus,
                                     CUDAPOA_MAX_CONSENSUS_SIZE * max_poas_ * sizeof(uint8_t),
                                     cudaMemcpyDeviceToHost,
                                     stream_));
    CGA_CU_CHECK_ERR(cudaMemcpyAsync(output_details_h_->coverage,
                                     output_details_d_->coverage,
                                     CUDAPOA_MAX_CONSENSUS_SIZE * max_poas_ * sizeof(uint16_t),
                                     cudaMemcpyDeviceToHost,
                                     stream_));
    CGA_CU_CHECK_ERR(cudaStreamSynchronize(stream_));

    msg = " Finished memcpy D2H on device ";
    print_batch_debug_message(msg);

    for (int32_t poa = 0; poa < poa_count_; poa++)
    {
        // Get the consensus string and reverse it since on GPU the
        // string is built backwards..
        char* c = reinterpret_cast<char*>(&(output_details_h_->consensus[poa * CUDAPOA_MAX_CONSENSUS_SIZE]));
        // We use the first two entries in the consensus buffer to log error during kernel execution
        // c[0] == 0 means an error occured and when that happens the error type is saved in c[1]
        if (static_cast<uint8_t>(c[0]) == CUDAPOA_KERNEL_ERROR_ENCOUNTERED)
        {
            decode_cudapoa_kernel_error(static_cast<claragenomics::cudapoa::StatusType>(c[1]), output_status);
            // push back empty placeholder for consensus and coverage
            consensus.emplace_back(std::string());
            coverage.emplace_back(std::vector<uint16_t>());
        }
        else
        {
            output_status.emplace_back(claragenomics::cudapoa::StatusType::success);
            consensus.emplace_back(std::string(c));
            std::reverse(consensus.back().begin(), consensus.back().end());
            // Similarly, get the coverage and reverse it.
            coverage.emplace_back(std::vector<uint16_t>(
                &(output_details_h_->coverage[poa * CUDAPOA_MAX_CONSENSUS_SIZE]),
                &(output_details_h_->coverage[poa * CUDAPOA_MAX_CONSENSUS_SIZE + get_size(consensus.back())])));
            std::reverse(coverage.back().begin(), coverage.back().end());
        }
    }

    return StatusType::success;
}

StatusType CudapoaBatch::get_msa(std::vector<std::vector<std::string>>& msa, std::vector<StatusType>& output_status)
{
    // Check if msa was requested at init time.
    if (!(OutputType::msa & output_mask_))
    {
        return StatusType::output_type_unavailable;
    }

    std::string msg = " Launching memcpy D2H on device for msa ";
    print_batch_debug_message(msg);

    CGA_CU_CHECK_ERR(cudaMemcpyAsync(output_details_h_->multiple_sequence_alignments,
                                     output_details_d_->multiple_sequence_alignments,
                                     max_poas_ * max_sequences_per_poa_ * CUDAPOA_MAX_CONSENSUS_SIZE * sizeof(uint8_t),
                                     cudaMemcpyDeviceToHost,
                                     stream_));

    CGA_CU_CHECK_ERR(cudaMemcpyAsync(output_details_h_->consensus,
                                     output_details_d_->consensus,
                                     CUDAPOA_MAX_CONSENSUS_SIZE * max_poas_ * sizeof(uint8_t),
                                     cudaMemcpyDeviceToHost,
                                     stream_));

    CGA_CU_CHECK_ERR(cudaStreamSynchronize(stream_));

    msg = " Finished memcpy D2H on device for msa";
    print_batch_debug_message(msg);

    for (int32_t poa = 0; poa < poa_count_; poa++)
    {
        msa.emplace_back(std::vector<std::string>());
        char* c = reinterpret_cast<char*>(&(output_details_h_->consensus[poa * CUDAPOA_MAX_CONSENSUS_SIZE]));
        // We use the first two entries in the consensus buffer to log error during kernel execution
        // c[0] == 0 means an error occured and when that happens the error type is saved in c[1]
        if (static_cast<uint8_t>(c[0]) == CUDAPOA_KERNEL_ERROR_ENCOUNTERED)
        {
            decode_cudapoa_kernel_error(static_cast<claragenomics::cudapoa::StatusType>(c[1]), output_status);
        }
        else
        {
            output_status.emplace_back(claragenomics::cudapoa::StatusType::success);
            uint16_t num_seqs = input_details_h_->window_details[poa].num_seqs;
            for (uint16_t i = 0; i < num_seqs; i++)
            {
                char* c = reinterpret_cast<char*>(&(output_details_h_->multiple_sequence_alignments[(poa * max_sequences_per_poa_ + i) * CUDAPOA_MAX_CONSENSUS_SIZE]));
                msa[poa].emplace_back(std::string(c));
            }
        }
    }

    return StatusType::success;
}

bool CudapoaBatch::reserve_buf(uint32_t max_seq_length)
{
    uint32_t max_graph_dimension = banded_alignment_ ? CUDAPOA_MAX_MATRIX_GRAPH_DIMENSION_BANDED : CUDAPOA_MAX_MATRIX_GRAPH_DIMENSION;

    int32_t scores_width = banded_alignment_ ? CUDAPOA_BANDED_MAX_MATRIX_SEQUENCE_DIMENSION : cudapoa::alignTo4(max_seq_length + 1 + CELLS_PER_THREAD);
    size_t scores_size   = scores_width * max_graph_dimension * sizeof(int16_t);

    if (scores_size > avail_scorebuf_mem_)
    {
        return false;
    }
    else
    {
        avail_scorebuf_mem_ -= scores_size;
        return true;
    }
}

StatusType CudapoaBatch::add_poa_group(std::vector<StatusType>& per_seq_status,
                                       const Group& poa_group)
{
    // Check if the largest entry in the group fill fit
    // in available scoring matrix memory or not.
    auto max_length_entry  = std::max_element(poa_group.begin(),
                                             poa_group.end(),
                                             [](const Entry& lhs, const Entry& rhs) {
                                                 return lhs.length < rhs.length;
                                             });
    int32_t max_seq_length = max_length_entry->length;

    if (!reserve_buf(max_seq_length))
    {
        return StatusType::exceeded_batch_size;
    }

    // If matrix fits, see if a new poa group can be added.
    per_seq_status.clear();
    StatusType status = add_poa();
    if (status != StatusType::success)
    {
        return status;
    }

    // If a new group can be added, attempt to add all entries
    // in the group. If they can't be added, record their status
    // and continue adding till the end of the group.
    for (auto& entry : poa_group)
    {
        StatusType entry_status = add_seq_to_poa(entry.seq,
                                                 entry.weights,
                                                 entry.length);

        per_seq_status.push_back(entry_status);
    }

    return StatusType::success;
}

StatusType CudapoaBatch::add_poa()
{
    if (poa_count_ == max_poas_)
    {
        return StatusType::exceeded_maximum_poas;
    }

    WindowDetails window_details{};
    window_details.seq_len_buffer_offset         = global_sequence_idx_;
    window_details.seq_starts                    = num_nucleotides_copied_;
    window_details.scores_width                  = 0;
    window_details.scores_offset                 = next_scores_offset_;
    input_details_h_->window_details[poa_count_] = window_details;
    poa_count_++;

    return StatusType::success;
}

StatusType CudapoaBatch::add_seq_to_poa(const char* seq, const int8_t* weights, int32_t seq_len)
{
    if (seq_len >= CUDAPOA_MAX_SEQUENCE_SIZE)
    {
        return StatusType::exceeded_maximum_sequence_size;
    }

    WindowDetails* window_details = &(input_details_h_->window_details[poa_count_ - 1]);
    int32_t scores_width_         = cudapoa::alignTo4(seq_len + 1 + CELLS_PER_THREAD);
    if (scores_width_ > window_details->scores_width)
    {
        next_scores_offset_ += (scores_width_ - window_details->scores_width);
        window_details->scores_width = scores_width_;
    }

    if (static_cast<int32_t>(window_details->num_seqs) + 1 >= max_sequences_per_poa_)
    {
        return StatusType::exceeded_maximum_sequences_per_poa;
    }

    window_details->num_seqs++;
    // Copy sequence data
    memcpy(&(input_details_h_->sequences[num_nucleotides_copied_]),
           seq,
           seq_len);
    // Copy weights
    if (weights == nullptr)
    {
        memset(&(input_details_h_->base_weights[num_nucleotides_copied_]),
               1,
               seq_len);
    }
    else
    {
        // Verify that weightsw are positive.
        for (int32_t i = 0; i < seq_len; i++)
        {
            throw_on_negative(weights[i], "Base weights need have to be non-negative");
        }
        memcpy(&(input_details_h_->base_weights[num_nucleotides_copied_]),
               weights,
               seq_len);
    }
    input_details_h_->sequence_lengths[global_sequence_idx_] = seq_len;

    num_nucleotides_copied_ += seq_len;
    global_sequence_idx_++;

    return StatusType::success;
}

} // namespace cudapoa

} // namespace claragenomics<|MERGE_RESOLUTION|>--- conflicted
+++ resolved
@@ -67,23 +67,20 @@
     batch_block_->get_graph_details(&graph_details_d_);
 }
 
-<<<<<<< HEAD
-CudapoaBatch::CudapoaBatch(int32_t max_poas, int32_t max_sequences_per_poa, cudaStream_t stream, int32_t device_id, int8_t output_mask, int16_t gap_score, int16_t mismatch_score, int16_t match_score, bool cuda_banded_alignment)
-=======
 CudapoaBatch::CudapoaBatch(int32_t max_poas,
                            int32_t max_sequences_per_poa,
                            int32_t device_id,
+                           cudaStream_t stream,
                            size_t max_mem,
                            int8_t output_mask,
                            int16_t gap_score,
                            int16_t mismatch_score,
                            int16_t match_score,
                            bool cuda_banded_alignment)
->>>>>>> cde3897f
     : max_poas_(throw_on_negative(max_poas, "Maximum POAs in batch has to be non-negative"))
     , max_sequences_per_poa_(throw_on_negative(max_sequences_per_poa, "Maximum sequences per POA has to be non-negative"))
+    , device_id_(throw_on_negative(device_id, "Device ID has to be non-negative"))
     , stream_(stream)
-    , device_id_(throw_on_negative(device_id, "Device ID has to be non-negative"))
     , output_mask_(output_mask)
     , gap_score_(gap_score)
     , mismatch_score_(mismatch_score)
@@ -244,6 +241,7 @@
                 &(output_details_h_->coverage[poa * CUDAPOA_MAX_CONSENSUS_SIZE]),
                 &(output_details_h_->coverage[poa * CUDAPOA_MAX_CONSENSUS_SIZE + get_size(consensus.back())])));
             std::reverse(coverage.back().begin(), coverage.back().end());
+            //std::cout << consensus.back() << std::endl;
         }
     }
 
@@ -333,6 +331,8 @@
                                              });
     int32_t max_seq_length = max_length_entry->length;
 
+    //std::cout << "Adding new poa group!" << std::endl;
+
     if (!reserve_buf(max_seq_length))
     {
         return StatusType::exceeded_batch_size;
