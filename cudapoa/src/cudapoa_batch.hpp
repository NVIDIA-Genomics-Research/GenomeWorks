--- conflicted
+++ resolved
@@ -550,13 +550,8 @@
         {
             if (get_total_poas() == 0)
             {
-<<<<<<< HEAD
-                std::cout << "Memory available " << std::fixed << std::setprecision(2) << ((double)avail_scorebuf_mem_) / 1024. / 1024. / 1024.;
-                std::cout << "GB, Memory required " << ((double)scores_size) / 1024. / 1024. / 1024.;
-=======
                 std::cout << "Memory available " << std::fixed << std::setprecision(2) << (static_cast<double>(avail_scorebuf_mem_)) / 1024. / 1024. / 1024.;
                 std::cout << "GB, Memory required " << (static_cast<double>(scores_size)) / 1024. / 1024. / 1024.;
->>>>>>> 658d8196
                 std::cout << "GB (sequence length " << max_seq_length << ", graph length " << max_graph_dimension << ")" << std::endl;
             }
             return false;
