--- conflicted
+++ resolved
@@ -165,7 +165,7 @@
 
     int32_t band_start = get_band_start_for_row_tb(pred_node, gradient, band_width, band_shift, max_column);
 
-    // subtract by CELLS_PER_THREAD to ensure score4_next is not pointing out of the corresponding band bounds
+    // subtract by CUDAPOA_CELLS_PER_THREAD to ensure score4_next is not pointing out of the corresponding band bounds
     int32_t band_end = band_start + band_width - CUDAPOA_CELLS_PER_THREAD;
     band_end         = min(band_end, max_column);
 
@@ -384,15 +384,8 @@
                 // only predecessors that are less than score_matrix_height distant can be taken into account
                 if ((graph_pos - pred_idx) < score_matrix_height)
                 {
-<<<<<<< HEAD
                     first_element_prev_trace = -(score_gIdx - pred_idx);
-                    if (band_start > CELLS_PER_THREAD && pred_count == 1)
-=======
-                    // fill in first column of traceback buffer
-                    traceback[index] = -(score_gIdx - pred_idx);
-
                     if (band_start > CUDAPOA_CELLS_PER_THREAD && pred_count == 1)
->>>>>>> 75249d17
                     {
                         first_element_prev_score = min_score_value + gap_score;
                         // fill in first column of traceback buffer
@@ -548,7 +541,7 @@
 
             // perform coalesced write
             ScoreT4<ScoreT>* scores4_ptr = reinterpret_cast<ScoreT4<ScoreT>*>(scores);
-            int64_t index                = static_cast<int64_t>((read_pos - band_start) / CELLS_PER_THREAD + static_cast<float>(score_gIdx % score_matrix_height) * static_cast<float>(band_width / CELLS_PER_THREAD + 2));
+            int64_t index                = static_cast<int64_t>((read_pos - band_start) / CUDAPOA_CELLS_PER_THREAD + static_cast<float>(score_gIdx % score_matrix_height) * static_cast<float>(band_width / CUDAPOA_CELLS_PER_THREAD + 2));
             scores4_ptr[index]           = score;
             if (lane_idx == (WARP_SIZE - 1))
             {
@@ -556,7 +549,7 @@
             }
 
             TraceT4<TraceT>* traces4_ptr = reinterpret_cast<TraceT4<TraceT>*>(traceback);
-            index                        = static_cast<int64_t>((read_pos - band_start) / CELLS_PER_THREAD + static_cast<float>(score_gIdx) * static_cast<float>(band_width / CELLS_PER_THREAD + 2));
+            index                        = static_cast<int64_t>((read_pos - band_start) / CUDAPOA_CELLS_PER_THREAD + static_cast<float>(score_gIdx) * static_cast<float>(band_width / CUDAPOA_CELLS_PER_THREAD + 2));
             traces4_ptr[index]           = trace;
             if (lane_idx == (WARP_SIZE - 1))
             {
