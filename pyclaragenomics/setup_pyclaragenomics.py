--- conflicted
+++ resolved
@@ -18,14 +18,6 @@
 import glob
 
 
-<<<<<<< HEAD
-def get_relative_path(sub_folder_name):
-    return os.path.join(
-        os.path.dirname(os.path.realpath(__file__)),
-        sub_folder_name
-    )
-
-
 def copy_all_files_in_directory(src, dest, file_ext="*.so"):
     files_to_copy = glob.glob(os.path.join(src, file_ext))
     if not files_to_copy:
@@ -40,8 +32,6 @@
         raise err
 
 
-=======
->>>>>>> d0584a1e
 def parse_arguments():
     parser = argparse.ArgumentParser(description='build & install Clara Genomics Analysis SDK.')
     parser.add_argument('--build_output_folder',
@@ -112,7 +102,7 @@
             os.path.join(cga_install_dir, "lib"),
             os.path.join(pycga_dir, "claragenomics/shared_libs/"),
         )
-        setup_command = ['python', 'setup.py', 'bdist_wheel', '-d', wheel_output_folder]
+        setup_command = ['python', 'setup.py', 'bdist_wheel', '-d', os.path.realpath(wheel_output_folder)]
         completion_message = \
             "A wheel file was create for pyclaragenomics under {}".format(wheel_output_folder)
         cga_runtime_lib_dir = os.path.join('$ORIGIN', os.pardir, 'shared_libs')
@@ -127,12 +117,8 @@
                           env={
                               **os.environ,
                               'PYCGA_DIR': pycga_dir,
-<<<<<<< HEAD
-                              'CGA_INSTALL_DIR': cga_install_dir,
+                              'CGA_INSTALL_DIR': os.path.realpath(cga_install_dir),
                               'CGA_RUNTIME_LIB_DIR': cga_runtime_lib_dir
-=======
-                              'CGA_INSTALL_DIR': os.path.realpath(cga_install_dir)
->>>>>>> d0584a1e
                           },
                           cwd=pycga_dir)
     print(completion_message)
@@ -151,6 +137,6 @@
     cmake_proj.build()
     # Setup pyclaragenomics
     setup_python_binding(is_develop_mode=args.develop,
-                         wheel_output_folder=cga_build_folder if args.create_wheel_only else None,
+                         wheel_output_folder=args.build_output_folder if args.create_wheel_only else None,
                          pycga_dir=current_dir,
                          cga_install_dir=cga_installation_directory)