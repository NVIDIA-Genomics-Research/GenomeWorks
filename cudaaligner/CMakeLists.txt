#
# Copyright 2019-2020 NVIDIA CORPORATION.
#
# Licensed under the Apache License, Version 2.0 (the "License");
# you may not use this file except in compliance with the License.
# You may obtain a copy of the License at
#
#     http://www.apache.org/licenses/LICENSE-2.0
#
# Unless required by applicable law or agreed to in writing, software
# distributed under the License is distributed on an "AS IS" BASIS,
# WITHOUT WARRANTIES OR CONDITIONS OF ANY KIND, either express or implied.
# See the License for the specific language governing permissions and
# limitations under the License.
#



set(MODULE_NAME cudaaligner)

# Data subdirectory
add_subdirectory(data)

# Project specific NVCC flags
if((CUDA_VERSION_MAJOR GREATER 10) OR (CUDA_VERSION_MAJOR EQUAL 10 AND CUDA_VERSION_MINOR GREATER 0))
set(CUDA_NVCC_FLAGS "${CUDA_NVCC_FLAGS} -std=c++14 -arch=compute_60 --expt-relaxed-constexpr")
else()
set(CUDA_NVCC_FLAGS "${CUDA_NVCC_FLAGS} -std=c++14 -arch=compute_60")
endif()
message(STATUS "nvcc flags for ${MODULE_NAME}: ${CUDA_NVCC_FLAGS}")

get_property(gw_library_type GLOBAL PROPERTY gw_library_type)
cuda_add_library(${MODULE_NAME} ${gw_library_type}
    src/cudaaligner.cpp
    src/aligner.cpp
    src/alignment.cpp
    src/alignment_impl.cpp
    src/aligner_global.cpp
    src/aligner_global_ukkonen.cpp
    src/aligner_global_myers.cpp
    src/aligner_global_myers_banded.cpp
    src/aligner_global_hirschberg_myers.cpp
    src/needleman_wunsch_cpu.cpp
    src/ukkonen_cpu.cpp
    src/ukkonen_gpu.cu
    src/myers_gpu.cu
    src/hirschberg_myers_gpu.cu
    )

add_library(${MODULE_NAME}_internal INTERFACE)
target_include_directories(${MODULE_NAME}_internal INTERFACE
        ${CMAKE_CURRENT_SOURCE_DIR}/src
)

<<<<<<< HEAD
target_link_libraries(${MODULE_NAME} gwbase gwio cub)
=======
target_link_libraries(${MODULE_NAME} gwbase cub libcudacxx)
>>>>>>> 150f9443

target_compile_options(${MODULE_NAME} PRIVATE -Wall -Wextra)
if (gw_optimize_for_native_cpu)
    target_compile_options(${MODULE_NAME} PRIVATE -march=native)
endif()

target_include_directories(${MODULE_NAME}
    PUBLIC
        $<INSTALL_INTERFACE:include>
        $<BUILD_INTERFACE:${CMAKE_CURRENT_SOURCE_DIR}/include>
)

add_doxygen_source_dir(${CMAKE_CURRENT_SOURCE_DIR}/include)
add_doxygen_source_dir(${CMAKE_CURRENT_SOURCE_DIR}/README.md)

# Add tests folder
add_subdirectory(tests)
add_subdirectory(benchmarks)
add_subdirectory(samples)

install(TARGETS ${MODULE_NAME}
    COMPONENT logging
    EXPORT ${MODULE_NAME}
    DESTINATION lib
    INCLUDES DESTINATION include
)
install(DIRECTORY include/ DESTINATION include)
install(EXPORT ${MODULE_NAME} DESTINATION cmake)

# Add auto formatting.
gw_enable_auto_formatting("${CMAKE_CURRENT_SOURCE_DIR}")<|MERGE_RESOLUTION|>--- conflicted
+++ resolved
@@ -52,11 +52,8 @@
         ${CMAKE_CURRENT_SOURCE_DIR}/src
 )
 
-<<<<<<< HEAD
-target_link_libraries(${MODULE_NAME} gwbase gwio cub)
-=======
-target_link_libraries(${MODULE_NAME} gwbase cub libcudacxx)
->>>>>>> 150f9443
+
+target_link_libraries(${MODULE_NAME} gwbase cub gwio libcudacxx)
 
 target_compile_options(${MODULE_NAME} PRIVATE -Wall -Wextra)
 if (gw_optimize_for_native_cpu)
