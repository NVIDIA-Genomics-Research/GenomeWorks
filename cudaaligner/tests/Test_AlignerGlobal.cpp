--- conflicted
+++ resolved
@@ -155,14 +155,14 @@
 
     // Test case 1
     std::minstd_rand rng(1);
-    data.inputs = {{claragenomics::genomeutils::generate_random_genome(1000, rng), claragenomics::genomeutils::generate_random_genome(1000, rng)}};
+    data.inputs = {{genomeworks::genomeutils::generate_random_genome(1000, rng), genomeworks::genomeutils::generate_random_genome(1000, rng)}};
     test_cases.push_back(data);
 
     // Test case 2
-    data.inputs = {{claragenomics::genomeutils::generate_random_genome(9500, rng), claragenomics::genomeutils::generate_random_genome(9000, rng)},
-                   {claragenomics::genomeutils::generate_random_genome(3456, rng), claragenomics::genomeutils::generate_random_genome(3213, rng)},
-                   {claragenomics::genomeutils::generate_random_genome(20000, rng), claragenomics::genomeutils::generate_random_genome(20000, rng)},
-                   {claragenomics::genomeutils::generate_random_genome(15000, rng), claragenomics::genomeutils::generate_random_genome(14000, rng)}};
+    data.inputs = {{genomeworks::genomeutils::generate_random_genome(9500, rng), genomeworks::genomeutils::generate_random_genome(9000, rng)},
+                   {genomeworks::genomeutils::generate_random_genome(3456, rng), genomeworks::genomeutils::generate_random_genome(3213, rng)},
+                   {genomeworks::genomeutils::generate_random_genome(20000, rng), genomeworks::genomeutils::generate_random_genome(20000, rng)},
+                   {genomeworks::genomeutils::generate_random_genome(15000, rng), genomeworks::genomeutils::generate_random_genome(14000, rng)}};
     test_cases.push_back(data);
 
     return test_cases;
@@ -291,34 +291,6 @@
 
 INSTANTIATE_TEST_SUITE_P(TestCudaAligner, TestAlignerGlobal, ::testing::ValuesIn(create_aligner_test_cases()));
 
-<<<<<<< HEAD
-// Test performance of kernel for large genomes
-std::vector<AlignerTestData> create_aligner_perf_test_cases()
-{
-    std::vector<AlignerTestData> test_cases;
-    AlignerTestData data;
-
-    // Test case 1
-    std::minstd_rand rng(1);
-    data.inputs = {{genomeworks::genomeutils::generate_random_genome(1000, rng), genomeworks::genomeutils::generate_random_genome(1000, rng)}};
-    test_cases.push_back(data);
-
-    // Test case 2
-    data.inputs = {{genomeworks::genomeutils::generate_random_genome(9500, rng), genomeworks::genomeutils::generate_random_genome(9000, rng)},
-                   {genomeworks::genomeutils::generate_random_genome(3456, rng), genomeworks::genomeutils::generate_random_genome(3213, rng)},
-                   {genomeworks::genomeutils::generate_random_genome(20000, rng), genomeworks::genomeutils::generate_random_genome(20000, rng)},
-                   {genomeworks::genomeutils::generate_random_genome(15000, rng), genomeworks::genomeutils::generate_random_genome(14000, rng)}};
-    test_cases.push_back(data);
-
-    return test_cases;
-};
-
-class TestAlignerGlobalImplPerf : public TestAlignerGlobal
-{
-};
-
-=======
->>>>>>> 86fbb254
 TEST_P(TestAlignerGlobalImplPerf, TestAlignmentKernelPerf)
 {
     AlignerTestData param                                          = GetParam();
